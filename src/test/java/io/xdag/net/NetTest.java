/*
 * The MIT License (MIT)
 *
 * Copyright (c) 2020-2030 The XdagJ Developers
 *
 * Permission is hereby granted, free of charge, to any person obtaining a copy
 * of this software and associated documentation files (the "Software"), to deal
 * in the Software without restriction, including without limitation the rights
 * to use, copy, modify, merge, publish, distribute, sublicense, and/or sell
 * copies of the Software, and to permit persons to whom the Software is
 * furnished to do so, subject to the following conditions:
 *
 * The above copyright notice and this permission notice shall be included in
 * all copies or substantial portions of the Software.
 *
 * THE SOFTWARE IS PROVIDED "AS IS", WITHOUT WARRANTY OF ANY KIND, EXPRESS OR
 * IMPLIED, INCLUDING BUT NOT LIMITED TO THE WARRANTIES OF MERCHANTABILITY,
 * FITNESS FOR A PARTICULAR PURPOSE AND NONINFRINGEMENT. IN NO EVENT SHALL THE
 * AUTHORS OR COPYRIGHT HOLDERS BE LIABLE FOR ANY CLAIM, DAMAGES OR OTHER
 * LIABILITY, WHETHER IN AN ACTION OF CONTRACT, TORT OR OTHERWISE, ARISING FROM,
 * OUT OF OR IN CONNECTION WITH THE SOFTWARE OR THE USE OR OTHER DEALINGS IN
 * THE SOFTWARE.
 */

package io.xdag.net;

import static org.junit.Assert.assertEquals;

import io.xdag.net.message.NetDB;
import io.xdag.net.message.impl.SumRequestMessage;
import io.xdag.utils.BytesUtils;
<<<<<<< HEAD
import org.apache.tuweni.bytes.Bytes;
import org.apache.tuweni.bytes.MutableBytes;
import org.bouncycastle.util.encoders.Hex;
import org.junit.Test;

=======
>>>>>>> 74ff78a5
import java.net.InetAddress;
import java.net.UnknownHostException;
import java.util.Objects;
import org.apache.tuweni.bytes.Bytes;
import org.bouncycastle.util.encoders.Hex;
import org.junit.Test;

public class NetTest {

    @Test
    public void testNetDB() {
        String expected = "7f000001611e7f0000015f767f000001d49d7f000001b822";
        NetDB netDB = new NetDB();
        String first = "7f000001611e";
        String second = "7f0000015f76";
        String third = "7f000001d49d";
        String fourth = "7f000001b822";

        int size = 4;
        netDB.addNewIP(Hex.decode(first));
        netDB.addNewIP(Hex.decode(second));
        netDB.addNewIP(Hex.decode(third));
        netDB.addNewIP(Hex.decode(fourth));

        assertEquals(size, netDB.getSize());

        assertEquals(expected, Hex.toHexString(netDB.getEncoded()));

        String all = "7f000001611e7f0000015f767f000001" + "d49d7f000001b822";

        NetDB netDB1 = new NetDB(Hex.decode(all));
        assertEquals(size, netDB1.getSize());
        assertEquals(all, Hex.toHexString(netDB1.getEncoded()));

    }

//    public void TestNetIPGet() {
//        NetDB netDB = new NetDB();
//        String first = "7f000001611e";
//        String second = "7f0000015f76";
//        String third = "7f000001d49d";
//        String fourth = "7f000001b822";
//        netDB.addNewIP(Hex.decode(first));
//        netDB.addNewIP(Hex.decode(second));
//        netDB.addNewIP(Hex.decode(third));
//        netDB.addNewIP(Hex.decode(fourth));
//
//        byte[] hash = netDB.encode(netDB.getIpList());
//        System.out.println(Hex.toHexString(hash));
//    }

    @Test
    public void testNetUpdate() {
        String ip = "127.0.0.1:40404";
        NetDB netDB = new NetDB();
        netDB.addNewIP(ip);
        assertEquals(1, netDB.getSize());
        assertEquals("7f000001d49d", Hex.toHexString(netDB.getEncoded()));
    }

    @Test
    public void testNetDBParse() {
        String sumsRequest = "8b010002f91eb6eb200000000000000000000000000000000000000000000100"
                + "257b369b5a89d009000000000000000000000000000000000000000000000000"
                + "511e9e9274800c750200000000000000511e9e9274800c750200000000000000"
                + "ee00000000000000ee00000000000000d400000000000000d400000000000000"
                + "04000000040000003ef47801000000007f000001611e7f000001b8227f000001"
                + "5f767f000001d49d000000000000000000000000000000000000000000000000"
                + "0000000000000000000000000000000000000000000000000000000000000000"
                + "0000000000000000000000000000000000000000000000000000000000000000"
                + "0000000000000000000000000000000000000000000000000000000000000000"
                + "0000000000000000000000000000000000000000000000000000000000000000"
                + "0000000000000000000000000000000000000000000000000000000000000000"
                + "0000000000000000000000000000000000000000000000000000000000000000"
                + "0000000000000000000000000000000000000000000000000000000000000000"
                + "0000000000000000000000000000000000000000000000000000000000000000"
                + "0000000000000000000000000000000000000000000000000000000000000000"
                + "0000000000000000000000000000000000000000000000000000000000000000";

        //        SumRequestMessage sumRequestMessage = new SumRequestMessage(Hex.decode(sumsRequest));
        SumRequestMessage sumRequestMessage = new SumRequestMessage(Bytes.fromHexString(sumsRequest).mutableCopy());
        NetDB netDB = sumRequestMessage.getNetDB();
        assertEquals(4, netDB.getSize());
    }

//    @Test
//    public void TestIP() throws UnknownHostException {
//        byte[] address = Hex.decode("7f000001d49d");
//        byte[] ip = BytesUtils.subArray(address, 0, 4);
//        byte[] port = BytesUtils.subArray(address, 4, 2);
//        IP ip1 = new IP(
//                InetAddress.getByAddress(ip),
//                Short.toUnsignedInt(BytesUtils.bytesToShort(port, 0, true)));
//        System.out.println(ip1);
//
//        String address1 = "127.0.0.1:40404";
//        String ip2 = address1.split(":")[0];
//        int port2 = Integer.parseInt(address1.split(":")[1]);
//        IP ip3 = new IP(ip2, port2);
//        System.out.println(ip3);
//
//        assertEquals(Hex.toHexString(address),Hex.toHexString(ip3.getData()));
//
//    }

    class IP {

        InetAddress ip;
        int port;

        public IP(InetAddress ip, int port) {
            this.ip = ip;
            this.port = port;
        }

        public IP(String ip, int port) {
            try {
                this.ip = InetAddress.getByName(ip);
                this.port = port;
            } catch (UnknownHostException e) {
                e.printStackTrace();
            }
        }

        public InetAddress getIp() {
            return ip;
        }

        public void setIp(InetAddress ip) {
            this.ip = ip;
        }

        public int getPort() {
            return port;
        }

        public void setPort(int port) {
            this.port = port;
        }

        public byte[] getData() {
            return BytesUtils.merge(ip.getAddress(), BytesUtils.shortToBytes((short) port, true));
        }

        public String toString() {
            return ip.toString() + ":" + port;
        }

        @Override
        public boolean equals(Object o) {
            if (this == o) {
                return true;
            }
            if (o == null || getClass() != o.getClass()) {
                return false;
            }
            IP ip1 = (IP) o;
            return port == ip1.port && ip.equals(ip1.ip);
        }

        @Override
        public int hashCode() {
            return Objects.hash(ip, port);
        }
    }
<<<<<<< HEAD

//    @Test
//    public void TestIP() throws UnknownHostException {
//        byte[] address = Hex.decode("7f000001d49d");
//        byte[] ip = BytesUtils.subArray(address, 0, 4);
//        byte[] port = BytesUtils.subArray(address, 4, 2);
//        IP ip1 = new IP(
//                InetAddress.getByAddress(ip),
//                Short.toUnsignedInt(BytesUtils.bytesToShort(port, 0, true)));
//        System.out.println(ip1);
//
//        String address1 = "127.0.0.1:40404";
//        String ip2 = address1.split(":")[0];
//        int port2 = Integer.parseInt(address1.split(":")[1]);
//        IP ip3 = new IP(ip2, port2);
//        System.out.println(ip3);
//
//        assertEquals(Hex.toHexString(address),Hex.toHexString(ip3.getData()));
//
//    }


    @Test
    public void testNetDBParse() {
        String sumsRequest = "8b010002f91eb6eb200000000000000000000000000000000000000000000100"
                + "257b369b5a89d009000000000000000000000000000000000000000000000000"
                + "511e9e9274800c750200000000000000511e9e9274800c750200000000000000"
                + "ee00000000000000ee00000000000000d400000000000000d400000000000000"
                + "04000000040000003ef47801000000007f000001611e7f000001b8227f000001"
                + "5f767f000001d49d000000000000000000000000000000000000000000000000"
                + "0000000000000000000000000000000000000000000000000000000000000000"
                + "0000000000000000000000000000000000000000000000000000000000000000"
                + "0000000000000000000000000000000000000000000000000000000000000000"
                + "0000000000000000000000000000000000000000000000000000000000000000"
                + "0000000000000000000000000000000000000000000000000000000000000000"
                + "0000000000000000000000000000000000000000000000000000000000000000"
                + "0000000000000000000000000000000000000000000000000000000000000000"
                + "0000000000000000000000000000000000000000000000000000000000000000"
                + "0000000000000000000000000000000000000000000000000000000000000000"
                + "0000000000000000000000000000000000000000000000000000000000000000";

    //        SumRequestMessage sumRequestMessage = new SumRequestMessage(Hex.decode(sumsRequest));
        SumRequestMessage sumRequestMessage = new SumRequestMessage(Bytes.fromHexString(sumsRequest).mutableCopy());
        NetDB netDB = sumRequestMessage.getNetDB();
        assertEquals(4,netDB.getSize());
    }
=======
>>>>>>> 74ff78a5
}<|MERGE_RESOLUTION|>--- conflicted
+++ resolved
@@ -29,14 +29,6 @@
 import io.xdag.net.message.NetDB;
 import io.xdag.net.message.impl.SumRequestMessage;
 import io.xdag.utils.BytesUtils;
-<<<<<<< HEAD
-import org.apache.tuweni.bytes.Bytes;
-import org.apache.tuweni.bytes.MutableBytes;
-import org.bouncycastle.util.encoders.Hex;
-import org.junit.Test;
-
-=======
->>>>>>> 74ff78a5
 import java.net.InetAddress;
 import java.net.UnknownHostException;
 import java.util.Objects;
@@ -202,53 +194,4 @@
             return Objects.hash(ip, port);
         }
     }
-<<<<<<< HEAD
-
-//    @Test
-//    public void TestIP() throws UnknownHostException {
-//        byte[] address = Hex.decode("7f000001d49d");
-//        byte[] ip = BytesUtils.subArray(address, 0, 4);
-//        byte[] port = BytesUtils.subArray(address, 4, 2);
-//        IP ip1 = new IP(
-//                InetAddress.getByAddress(ip),
-//                Short.toUnsignedInt(BytesUtils.bytesToShort(port, 0, true)));
-//        System.out.println(ip1);
-//
-//        String address1 = "127.0.0.1:40404";
-//        String ip2 = address1.split(":")[0];
-//        int port2 = Integer.parseInt(address1.split(":")[1]);
-//        IP ip3 = new IP(ip2, port2);
-//        System.out.println(ip3);
-//
-//        assertEquals(Hex.toHexString(address),Hex.toHexString(ip3.getData()));
-//
-//    }
-
-
-    @Test
-    public void testNetDBParse() {
-        String sumsRequest = "8b010002f91eb6eb200000000000000000000000000000000000000000000100"
-                + "257b369b5a89d009000000000000000000000000000000000000000000000000"
-                + "511e9e9274800c750200000000000000511e9e9274800c750200000000000000"
-                + "ee00000000000000ee00000000000000d400000000000000d400000000000000"
-                + "04000000040000003ef47801000000007f000001611e7f000001b8227f000001"
-                + "5f767f000001d49d000000000000000000000000000000000000000000000000"
-                + "0000000000000000000000000000000000000000000000000000000000000000"
-                + "0000000000000000000000000000000000000000000000000000000000000000"
-                + "0000000000000000000000000000000000000000000000000000000000000000"
-                + "0000000000000000000000000000000000000000000000000000000000000000"
-                + "0000000000000000000000000000000000000000000000000000000000000000"
-                + "0000000000000000000000000000000000000000000000000000000000000000"
-                + "0000000000000000000000000000000000000000000000000000000000000000"
-                + "0000000000000000000000000000000000000000000000000000000000000000"
-                + "0000000000000000000000000000000000000000000000000000000000000000"
-                + "0000000000000000000000000000000000000000000000000000000000000000";
-
-    //        SumRequestMessage sumRequestMessage = new SumRequestMessage(Hex.decode(sumsRequest));
-        SumRequestMessage sumRequestMessage = new SumRequestMessage(Bytes.fromHexString(sumsRequest).mutableCopy());
-        NetDB netDB = sumRequestMessage.getNetDB();
-        assertEquals(4,netDB.getSize());
-    }
-=======
->>>>>>> 74ff78a5
 }