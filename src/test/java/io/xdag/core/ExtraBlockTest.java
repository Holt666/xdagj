--- conflicted
+++ resolved
@@ -48,38 +48,17 @@
 import io.xdag.utils.Numeric;
 import io.xdag.utils.XdagTime;
 import io.xdag.wallet.Wallet;
-<<<<<<< HEAD
-import org.apache.commons.lang3.time.FastDateFormat;
+import java.io.IOException;
+import java.math.BigInteger;
+import java.text.ParseException;
+import java.util.Collections;
+import java.util.List;
 import org.apache.tuweni.bytes.Bytes32;
 import org.junit.After;
 import org.junit.Before;
 import org.junit.Rule;
 import org.junit.Test;
 import org.junit.rules.TemporaryFolder;
-
-=======
->>>>>>> 74ff78a5
-import java.io.IOException;
-import java.math.BigInteger;
-import java.text.ParseException;
-import java.util.Collections;
-import java.util.List;
-<<<<<<< HEAD
-
-import static io.xdag.BlockBuilder.*;
-import static io.xdag.config.Constants.BI_OURS;
-import static io.xdag.core.ImportResult.IMPORTED_BEST;
-import static io.xdag.core.XdagField.FieldType.XDAG_FIELD_OUT;
-import static org.junit.Assert.assertEquals;
-import static org.junit.Assert.assertTrue;
-=======
-import org.apache.tuweni.bytes.Bytes32;
-import org.junit.After;
-import org.junit.Before;
-import org.junit.Rule;
-import org.junit.Test;
-import org.junit.rules.TemporaryFolder;
->>>>>>> 74ff78a5
 
 public class ExtraBlockTest {
 
@@ -129,31 +108,6 @@
         kernel.setWallet(wallet);
     }
 
-<<<<<<< HEAD
-
-    class MockBlockchain extends BlockchainImpl {
-
-        public MockBlockchain(Kernel kernel) {
-            super(kernel);
-        }
-
-        @Override
-        public void processExtraBlock() {
-            if (this.getMemOrphanPool().size() > expectedExtraBlocks) {
-                Block reuse = getMemOrphanPool().entrySet().iterator().next().getValue();
-                removeOrphan(reuse.getHashLow(), OrphanRemoveActions.ORPHAN_REMOVE_REUSE);
-                this.getXdagStats().nblocks--;
-                this.getXdagStats().totalnblocks = Math.max(this.getXdagStats().nblocks,this.getXdagStats().totalnblocks);
-
-                if ((reuse.getInfo().flags & BI_OURS) != 0) {
-                    removeOurBlock(reuse);
-                }
-            }
-        }
-    }
-
-=======
->>>>>>> 74ff78a5
     @Test
     public void testExtraBlockReUse() throws ParseException {
         ECKeyPair addrKey = ECKeyPair.create(private_1);
