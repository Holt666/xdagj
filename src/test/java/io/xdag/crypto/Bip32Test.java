--- conflicted
+++ resolved
@@ -22,16 +22,7 @@
  * THE SOFTWARE.
  */
 
-<<<<<<< HEAD
-import io.xdag.utils.Numeric;
-import org.apache.tuweni.bytes.Bytes;
-import org.apache.tuweni.bytes.Bytes32;
-import org.junit.Test;
-
-import java.nio.ByteBuffer;
-=======
 package io.xdag.crypto;
->>>>>>> 74ff78a5
 
 import static io.xdag.crypto.Bip32ECKeyPair.HARDENED_BIT;
 import static io.xdag.crypto.Hash.sha256;
@@ -201,39 +192,4 @@
         assertEquals(expectedPriv, Base58.encode(addChecksum(serializePrivate(pair))));
         assertEquals(expectedPub, Base58.encode(addChecksum(serializePublic(pair))));
     }
-<<<<<<< HEAD
-
-    public static byte[] addChecksum(byte[] input) {
-        int inputLength = input.length;
-        byte[] checksummed = new byte[inputLength + 4];
-        System.arraycopy(input, 0, checksummed, 0, inputLength);
-        Bytes32 checksum = hashTwice(Bytes.wrap(input));
-        System.arraycopy(checksum.toArray(), 0, checksummed, inputLength, 4);
-        return checksummed;
-    }
-
-    public static byte[] serializePublic(Bip32ECKeyPair pair) {
-        return serialize(pair, 0x0488B21E, true);
-    }
-
-    public static byte[] serializePrivate(Bip32ECKeyPair pair) {
-        return serialize(pair, 0x0488ADE4, false);
-    }
-
-    private static Bytes32 hashTwice(Bytes input) {
-        return sha256(sha256(input));
-    }
-
-    private static byte[] serialize(Bip32ECKeyPair pair, int header, boolean pub) {
-        ByteBuffer ser = ByteBuffer.allocate(78);
-        ser.putInt(header);
-        ser.put((byte) pair.getDepth());
-        ser.putInt(pair.getParentFingerprint());
-        ser.putInt(pair.getChildNumber());
-        ser.put(pair.getChainCode());
-        ser.put(pub ? pair.getPublicKeyPoint().getEncoded(true) : pair.getPrivateKeyBytes33());
-        return ser.array();
-    }
-=======
->>>>>>> 74ff78a5
 }
