/*
 * The MIT License (MIT)
 *
 * Copyright (c) 2020-2030 The XdagJ Developers
 *
 * Permission is hereby granted, free of charge, to any person obtaining a copy
 * of this software and associated documentation files (the "Software"), to deal
 * in the Software without restriction, including without limitation the rights
 * to use, copy, modify, merge, publish, distribute, sublicense, and/or sell
 * copies of the Software, and to permit persons to whom the Software is
 * furnished to do so, subject to the following conditions:
 *
 * The above copyright notice and this permission notice shall be included in
 * all copies or substantial portions of the Software.
 *
 * THE SOFTWARE IS PROVIDED "AS IS", WITHOUT WARRANTY OF ANY KIND, EXPRESS OR
 * IMPLIED, INCLUDING BUT NOT LIMITED TO THE WARRANTIES OF MERCHANTABILITY,
 * FITNESS FOR A PARTICULAR PURPOSE AND NONINFRINGEMENT. IN NO EVENT SHALL THE
 * AUTHORS OR COPYRIGHT HOLDERS BE LIABLE FOR ANY CLAIM, DAMAGES OR OTHER
 * LIABILITY, WHETHER IN AN ACTION OF CONTRACT, TORT OR OTHERWISE, ARISING FROM,
 * OUT OF OR IN CONNECTION WITH THE SOFTWARE OR THE USE OR OTHER DEALINGS IN
 * THE SOFTWARE.
 */

package io.xdag.db.store;

import static io.xdag.utils.BytesUtils.equalBytes;

import cn.hutool.core.lang.Pair;
import com.esotericsoftware.kryo.Kryo;
import com.esotericsoftware.kryo.KryoException;
import com.esotericsoftware.kryo.io.Input;
import com.esotericsoftware.kryo.io.Output;
import com.google.common.collect.Lists;
import com.google.common.primitives.UnsignedLong;
import io.xdag.core.Block;
import io.xdag.core.BlockInfo;
import io.xdag.core.XdagBlock;
import io.xdag.core.XdagStats;
import io.xdag.core.XdagTopStatus;
import io.xdag.db.KVSource;
import io.xdag.db.execption.DeserializationException;
import io.xdag.db.execption.SerializationException;
import io.xdag.snapshot.core.SnapshotInfo;
import io.xdag.utils.BytesUtils;
<<<<<<< HEAD
import lombok.extern.slf4j.Slf4j;
import org.apache.commons.collections4.CollectionUtils;
import org.apache.tuweni.bytes.Bytes;
import org.apache.tuweni.bytes.Bytes32;
import org.apache.tuweni.bytes.MutableBytes;
import org.bouncycastle.util.encoders.Hex;

=======
>>>>>>> 74ff78a5
import java.io.ByteArrayInputStream;
import java.io.ByteArrayOutputStream;
import java.math.BigInteger;
import java.nio.ByteOrder;
import java.util.List;
import java.util.concurrent.atomic.AtomicInteger;
import java.util.concurrent.atomic.AtomicReference;
import java.util.function.Function;
<<<<<<< HEAD
import static io.xdag.utils.BytesUtils.equalBytes;
=======
import lombok.extern.slf4j.Slf4j;
import org.apache.commons.collections4.CollectionUtils;
import org.apache.tuweni.bytes.Bytes;
import org.apache.tuweni.bytes.Bytes32;
import org.apache.tuweni.bytes.MutableBytes;
import org.bouncycastle.util.encoders.Hex;
>>>>>>> 74ff78a5

@Slf4j
public class BlockStore {

    public static final byte SETTING_STATS = 0x10;
    public static final byte TIME_HASH_INFO = 0x20;
    public static final byte HASH_BLOCK_INFO = 0x30;
    public static final byte SUMS_BLOCK_INFO = 0x40;
    public static final byte OURS_BLOCK_INFO = 0x50;


    public static final byte SETTING_TOP_STATUS = 0x60;


    public static final byte SNAPSHOT_BOOT = 0x70;

    // ADD: 根据高度查询,添加新的标志
    public static final byte BLOCK_HEIGHT = (byte) 0x80;

    public static final byte SNAPSHOT_PRESEED = (byte) 0x90;

    public static final String SUM_FILE_NAME = "sums.dat";

    private final Kryo kryo;

    /**
     * <prefix-hash,value> eg:<diff-hash,blockDiff>
     */
    private final KVSource<byte[], byte[]> indexSource;
    /**
     * <prefix-time-hash,hash>
     */
    private final KVSource<byte[], byte[]> timeSource;
    /**
     * <hash,rawData>
     */
    private final KVSource<byte[], byte[]> blockSource;

    public BlockStore(
            KVSource<byte[], byte[]> index,
            KVSource<byte[], byte[]> time,
            KVSource<byte[], byte[]> block) {
        this.indexSource = index;
        this.timeSource = time;
        this.blockSource = block;
        this.kryo = new Kryo();
        kryoRegister();
    }

    public static List<String> getFileName(long time) {
        List<String> files = Lists.newArrayList(SUM_FILE_NAME);
        StringBuilder stringBuffer = new StringBuilder(
                Hex.toHexString(BytesUtils.byteToBytes((byte) ((time >> 40) & 0xff), true)));
        stringBuffer.append("/");
        files.add(stringBuffer + SUM_FILE_NAME);
        stringBuffer.append(Hex.toHexString(BytesUtils.byteToBytes((byte) ((time >> 32) & 0xff), true)));
        stringBuffer.append("/");
        files.add(stringBuffer + SUM_FILE_NAME);
        stringBuffer.append(Hex.toHexString(BytesUtils.byteToBytes((byte) ((time >> 24) & 0xff), true)));
        stringBuffer.append("/");
        files.add(stringBuffer + SUM_FILE_NAME);
        return files;
    }

    public static byte[] getTimeKey(long timestamp, Bytes32 hashlow) {
        long t = UnsignedLong.fromLongBits(timestamp >> 16).longValue();
        byte[] key = BytesUtils.merge(TIME_HASH_INFO, BytesUtils.longToBytes(t, false));
        if (hashlow == null) {
            return key;
        }
        return BytesUtils.merge(key, hashlow.toArray());
    }

    public static byte[] getOurKey(int index, byte[] hashlow) {
        byte[] key = BytesUtils.merge(OURS_BLOCK_INFO, BytesUtils.intToBytes(index, false));
        key = BytesUtils.merge(key, hashlow);
        return key;
    }

    // ADD: 高度键
    public static byte[] getHeight(long height) {
        return BytesUtils.merge(BLOCK_HEIGHT, BytesUtils.longToBytes(height, false));
    }

    private static int getOurIndex(byte[] key) {
        try {
            byte[] index = BytesUtils.subArray(key, 1, 4);
            return BytesUtils.bytesToInt(index, 0, false);
        } catch (Exception e) {
            return 0;
        }
//        return BytesUtils.bytesToInt(key, 1, false);
    }

    private static byte[] getOurHash(byte[] key) {
        try {
            return BytesUtils.subArray(key, 5, 32);
        } catch (Exception e) {
            return null;
        }
    }

    private void kryoRegister() {
        kryo.register(BigInteger.class);
        kryo.register(byte[].class);
        kryo.register(BlockInfo.class);
        kryo.register(XdagStats.class);
        kryo.register(XdagTopStatus.class);
        kryo.register(SnapshotInfo.class);
    }

    private byte[] serialize(final Object obj) throws SerializationException {
        synchronized (kryo) {
            try {
                final ByteArrayOutputStream outputStream = new ByteArrayOutputStream();
                final Output output = new Output(outputStream);
                kryo.writeObject(output, obj);
                output.flush();
                output.close();
                return outputStream.toByteArray();
            } catch (final IllegalArgumentException | KryoException exception) {
                throw new SerializationException(exception.getMessage(), exception);
            }
        }
    }

    private Object deserialize(final byte[] bytes, Class<?> type) throws DeserializationException {
        synchronized (kryo) {
            try {
                final ByteArrayInputStream inputStream = new ByteArrayInputStream(bytes);
                final Input input = new Input(inputStream);
                return kryo.readObject(input, type);
            } catch (final IllegalArgumentException | KryoException | NullPointerException exception) {
                log.debug("Deserialize data:{}", Hex.toHexString(bytes));
                throw new DeserializationException(exception.getMessage(), exception);
            }
        }
    }

    public void init() {
        indexSource.init();
        timeSource.init();
        blockSource.init();
    }

    public void reset() {
        indexSource.reset();
        timeSource.reset();
        blockSource.reset();
    }

    public void saveXdagStatus(XdagStats status) {
        byte[] value = null;
        try {
            value = serialize(status);
        } catch (SerializationException e) {
            log.error(e.getMessage(), e);
        }
        indexSource.put(new byte[]{SETTING_STATS}, value);
    }

    //状态也是存在区块里面的
    public XdagStats getXdagStatus() {
        XdagStats status = null;
        byte[] value = indexSource.get(new byte[]{SETTING_STATS});
        if (value == null) {
            return null;
        }
        try {
            status = (XdagStats) deserialize(value, XdagStats.class);
        } catch (DeserializationException e) {
            log.error(e.getMessage(), e);
        }
        return status;
    }

    public void saveXdagTopStatus(XdagTopStatus status) {
        byte[] value = null;
        try {
            value = serialize(status);
        } catch (SerializationException e) {
            log.error(e.getMessage(), e);
        }
        indexSource.put(new byte[]{SETTING_TOP_STATUS}, value);
    }

    // pretop状态
    public XdagTopStatus getXdagTopStatus() {
        XdagTopStatus status = null;
        byte[] value = indexSource.get(new byte[]{SETTING_TOP_STATUS});
        if (value == null) {
            return null;
        }
        try {
            status = (XdagTopStatus) deserialize(value, XdagTopStatus.class);
        } catch (DeserializationException e) {
            log.error(e.getMessage(), e);
        }
        return status;
    }

    // 存储block的过程
    public void saveBlock(Block block) {
        long time = block.getTimestamp();
<<<<<<< HEAD
        timeSource.put(getTimeKey(time, block.getHashLow()), block.getHashLow().toArray());
=======
        // Fix: time中只拿key的后缀（hashlow）就够了，值可以不存
        timeSource.put(getTimeKey(time, block.getHashLow()), new byte[]{0});
>>>>>>> 74ff78a5
        blockSource.put(block.getHashLow().toArray(), block.getXdagBlock().getData().toArray());
        saveBlockSums(block);
        saveBlockInfo(block.getInfo());
    }

    public void saveOurBlock(int index, byte[] hashlow) {
<<<<<<< HEAD
        indexSource.put(getOurKey(index, hashlow), hashlow);
=======
        indexSource.put(getOurKey(index, hashlow), new byte[]{0});
>>>>>>> 74ff78a5
    }

    public Bytes getOurBlock(int index) {
        AtomicReference<Bytes> blockHashLow = new AtomicReference<>(Bytes.of(0));
        fetchOurBlocks(pair -> {
            int keyIndex = pair.getKey();
            if (keyIndex == index) {
<<<<<<< HEAD
                if (pair.getValue() != null && pair.getValue().getHashLow()!=null) {
=======
                if (pair.getValue() != null && pair.getValue().getHashLow() != null) {
>>>>>>> 74ff78a5
                    blockHashLow.set(pair.getValue().getHashLow());
                    return Boolean.TRUE;
                } else {
                    return Boolean.FALSE;
                }
            }
            return Boolean.FALSE;
        });
        return blockHashLow.get();
    }

    public int getKeyIndexByHash(Bytes32 hashlow) {
        AtomicInteger keyIndex = new AtomicInteger(-1);
        fetchOurBlocks(pair -> {
            Block block = pair.getValue();
<<<<<<< HEAD
            if(hashlow.equals(block.getHashLow())) {
=======
            if (hashlow.equals(block.getHashLow())) {
>>>>>>> 74ff78a5
                int index = pair.getKey();
                keyIndex.set(index);
                return Boolean.TRUE;
            }
            return Boolean.FALSE;
        });
        return keyIndex.get();
    }

    public void removeOurBlock(byte[] hashlow) {
        fetchOurBlocks(pair -> {
            Block block = pair.getValue();
<<<<<<< HEAD
            if(equalBytes(hashlow, block.getHashLow().toArray())) {
=======
            if (equalBytes(hashlow, block.getHashLow().toArray())) {
>>>>>>> 74ff78a5
                int index = pair.getKey();
                indexSource.delete(getOurKey(index, hashlow));
                return Boolean.TRUE;
            }
            return Boolean.FALSE;
        });
    }

    public void fetchOurBlocks(Function<Pair<Integer, Block>, Boolean> function) {
        indexSource.fetchPrefix(new byte[]{OURS_BLOCK_INFO}, pair -> {
            int index = getOurIndex(pair.getKey());
<<<<<<< HEAD
            Block block = getBlockInfoByHash(Bytes32.wrap(pair.getValue()));
            if(function.apply(Pair.of(index, block))) {
=======
//            Block block = getBlockInfoByHash(Bytes32.wrap(pair.getValue()));
            Block block = getBlockInfoByHash(Bytes32.wrap(getOurHash(pair.getKey())));
            if (function.apply(Pair.of(index, block))) {
>>>>>>> 74ff78a5
                return Boolean.TRUE;
            }
            return Boolean.FALSE;
        });
    }

    public void saveBlockSums(Block block) {
        long size = 512;
        long sum = block.getXdagBlock().getSum();
        long time = block.getTimestamp();
        List<String> filename = getFileName(time);
        for (int i = 0; i < filename.size(); i++) {
            updateSum(filename.get(i), sum, size, (time >> (40 - 8 * i)) & 0xff);
        }
    }

    public MutableBytes getSums(String key) {
        byte[] value = indexSource.get(BytesUtils.merge(SUMS_BLOCK_INFO, key.getBytes()));
        if (value == null) {
            return null;
        } else {
            MutableBytes sums = null;
            try {
<<<<<<< HEAD
                sums = MutableBytes.wrap((byte[])deserialize(value, byte[].class));
=======
                sums = MutableBytes.wrap((byte[]) deserialize(value, byte[].class));
>>>>>>> 74ff78a5
            } catch (DeserializationException e) {
                log.error(e.getMessage(), e);
            }
            return sums;
        }
    }

    public void putSums(String key, Bytes sums) {
        byte[] value = null;
        try {
            value = serialize(sums.toArray());
        } catch (SerializationException e) {
            log.error(e.getMessage(), e);
        }
        indexSource.put(BytesUtils.merge(SUMS_BLOCK_INFO, key.getBytes()), value);
    }

    public void updateSum(String key, long sum, long size, long index) {
        MutableBytes sums = getSums(key);
        if (sums == null) {
//            sums = new byte[4096];
            sums = MutableBytes.create(4096);
//            System.arraycopy(BytesUtils.longToBytes(sum, true), 0, sums, (int) (16 * index), 8);
<<<<<<< HEAD
            sums.set((int)(16 * index),Bytes.wrap(BytesUtils.longToBytes(sum, true)));
//            System.arraycopy(BytesUtils.longToBytes(size, true), 0, sums, (int) (index * 16 + 8), 8);
            sums.set((int)(index * 16 + 8),Bytes.wrap(BytesUtils.longToBytes(size, true)));
=======
            sums.set((int) (16 * index), Bytes.wrap(BytesUtils.longToBytes(sum, true)));
//            System.arraycopy(BytesUtils.longToBytes(size, true), 0, sums, (int) (index * 16 + 8), 8);
            sums.set((int) (index * 16 + 8), Bytes.wrap(BytesUtils.longToBytes(size, true)));
>>>>>>> 74ff78a5
            putSums(key, sums);
        } else {
            // size + sum
//            byte[] data = ArrayUtils.subarray(sums, 16 * (int)index, 16 * (int)index + 16);
<<<<<<< HEAD
            MutableBytes data = sums.slice(16*(int)index,16).mutableCopy();
//            sum += BytesUtils.bytesToLong(data, 0, true);
            sum += data.getLong(0, ByteOrder.LITTLE_ENDIAN);
//            size += BytesUtils.bytesToLong(data, 8, true);
            size += data.getLong(8,ByteOrder.LITTLE_ENDIAN);
=======
            MutableBytes data = sums.slice(16 * (int) index, 16).mutableCopy();
//            sum += BytesUtils.bytesToLong(data, 0, true);
            sum += data.getLong(0, ByteOrder.LITTLE_ENDIAN);
//            size += BytesUtils.bytesToLong(data, 8, true);
            size += data.getLong(8, ByteOrder.LITTLE_ENDIAN);
>>>>>>> 74ff78a5
//            System.arraycopy(BytesUtils.longToBytes(sum, true), 0, data, 0, 8);
            data.set(0, Bytes.wrap(BytesUtils.longToBytes(sum, true)));
//            System.arraycopy(BytesUtils.longToBytes(size, true), 0, data, 8, 8);
            data.set(8, Bytes.wrap(BytesUtils.longToBytes(size, true)));
//            System.arraycopy(data, 0, sums, 16 * (int)index, 16);
<<<<<<< HEAD
            sums.set(16 * (int)index, data.slice(0, 16));
=======
            sums.set(16 * (int) index, data.slice(0, 16));
>>>>>>> 74ff78a5
            putSums(key, sums);
        }
    }

    public int loadSum(long starttime, long endtime, MutableBytes sums) {
        int level;
        String key;
        endtime -= starttime;

        if (endtime == 0 || (endtime & (endtime - 1)) != 0) {
            return -1;
        }
//        if (endtime == 0 || (endtime & (endtime - 1)) != 0 || (endtime & 0xFFFEEEEEEEEFFFFFL) != 0) return -1;

        for (level = -6; endtime != 0; level++, endtime >>= 4) {
            ;
        }

        List<String> files = getFileName((starttime) & 0xffffff000000L);

        if (level < 2) {
            key = files.get(3);
        } else if (level < 4) {
            key = files.get(2);
        } else if (level < 6) {
            key = files.get(1);
        } else {
            key = files.get(0);
        }

        Bytes buf = getSums(key);
<<<<<<< HEAD
        if(buf == null) {
//            Arrays.fill(sums, (byte)0);
            sums.fill((byte)0);
=======
        if (buf == null) {
//            Arrays.fill(sums, (byte)0);
            sums.fill((byte) 0);
>>>>>>> 74ff78a5
            return 1;
        }
        long size = 0;
        long sum = 0;
        if ((level & 1) != 0) {
//            Arrays.fill(sums, (byte)0);
<<<<<<< HEAD
            sums.fill((byte)0);
=======
            sums.fill((byte) 0);
>>>>>>> 74ff78a5
            for (int i = 0; i < 256; i++) {
//                long totalsum = BytesUtils.bytesToLong(buf, i * 16, true);
                long totalsum = buf.getLong(i * 16, ByteOrder.LITTLE_ENDIAN);
                sum += totalsum;
//                long totalsize = BytesUtils.bytesToLong(buf, i * 16 + 8, true);
<<<<<<< HEAD
                long totalsize = buf.getLong(i * 16 + 8,ByteOrder.LITTLE_ENDIAN);
                size += totalsize;
                if (i % 16 == 0 && i != 0) {
//                    System.arraycopy(BytesUtils.longToBytes(sum, true), 0, sums, i - 16, 8);
                    sums.set(i - 16,Bytes.wrap(BytesUtils.longToBytes(sum, true)));
=======
                long totalsize = buf.getLong(i * 16 + 8, ByteOrder.LITTLE_ENDIAN);
                size += totalsize;
                if (i % 16 == 0 && i != 0) {
//                    System.arraycopy(BytesUtils.longToBytes(sum, true), 0, sums, i - 16, 8);
                    sums.set(i - 16, Bytes.wrap(BytesUtils.longToBytes(sum, true)));
>>>>>>> 74ff78a5
//                    System.arraycopy(BytesUtils.longToBytes(size, true), 0, sums, i - 8, 8);
                    sums.set(i - 8, Bytes.wrap(BytesUtils.longToBytes(size, true)));
                    sum = 0;
                    size = 0;
                }
            }
        } else {
            long index = (starttime >> (level + 4) * 4) & 0xf0;
//            System.arraycopy(buf, (int) (index * 16), sums, 0, 16 * 16);
<<<<<<< HEAD
            sums.set(0, buf.slice((int)index * 16, 16 * 16));
=======
            sums.set(0, buf.slice((int) index * 16, 16 * 16));
>>>>>>> 74ff78a5
        }
        return 1;
    }

    public void saveBlockInfo(BlockInfo blockInfo) {
        byte[] value = null;
        try {
            value = serialize(blockInfo);
        } catch (SerializationException e) {
            log.error(e.getMessage(), e);
        }
        indexSource.put(BytesUtils.merge(HASH_BLOCK_INFO, blockInfo.getHashlow()), value);
        // 如果区块是主块的话顺便保存对应的高度信息
        // TODO: paulochen 如果回滚了，对应高度的键值对该怎么更新(直接让其height=0的区块覆盖)
//        if (blockInfo.getHeight() > 0) {
        indexSource.put(getHeight(blockInfo.getHeight()), blockInfo.getHashlow());
//        } else {
//            indexSource.get()
//        }
    }

    public boolean hasBlock(Bytes32 hashlow) {
        return blockSource.get(hashlow.toArray()) != null;
    }

<<<<<<< HEAD
    public static byte[] getTimeKey(long timestamp, Bytes32 hashlow) {
        long t = UnsignedLong.fromLongBits(timestamp >> 16).longValue();
        byte[] key = BytesUtils.merge(TIME_HASH_INFO, BytesUtils.longToBytes(t, false));
        if(hashlow == null) {
            return key;
        }
        return BytesUtils.merge(key, hashlow.toArray());
    }

    public static byte[] getOurKey(int index, byte[] hashlow) {
        byte[] key = BytesUtils.merge(OURS_BLOCK_INFO, BytesUtils.intToBytes(index, false));
        key = BytesUtils.merge(key, hashlow);
        return key;
    }

    public static int getOurIndex(byte[] key) {
        try {
            byte[] index = BytesUtils.subArray(key,1,4);
            return BytesUtils.bytesToInt(index,0,false);
        }catch (Exception e) {
            return 0;
        }
//        return BytesUtils.bytesToInt(key, 1, false);
    }
=======
    public boolean hasBlockInfo(Bytes32 hashlow) {
        return indexSource.get(BytesUtils.merge(HASH_BLOCK_INFO, hashlow.toArray())) != null;
    }

>>>>>>> 74ff78a5
    public List<Block> getBlocksUsedTime(long startTime, long endTime) {
        List<Block> res = Lists.newArrayList();
        long time = startTime;
        while (time < endTime) {
            List<Block> blocks = getBlocksByTime(time);
            time += 0x10000;
            if (CollectionUtils.isEmpty(blocks)) {
                continue;
            }
            res.addAll(blocks);
        }
        return res;
    }

    public List<Block> getBlocksByTime(long startTime) {
        List<Block> blocks = Lists.newArrayList();
        byte[] keyPrefix = getTimeKey(startTime, null);
        List<byte[]> keys = timeSource.prefixKeyLookup(keyPrefix);
        for (byte[] bytes : keys) {
            // 1 + 8 : prefix + time
<<<<<<< HEAD
            byte[] hash = BytesUtils.subArray(bytes, 1+8, 32);
=======
            byte[] hash = BytesUtils.subArray(bytes, 1 + 8, 32);
>>>>>>> 74ff78a5
            Block block = getBlockByHash(Bytes32.wrap(hash), true);
            if (block != null) {
                blocks.add(block);
            }
        }
        return blocks;
    }

<<<<<<< HEAD
=======
    //ADD: 通过高度获取区块
    public Block getBlockByHeight(long height) {
        byte[] hashlow = indexSource.get(getHeight(height));
        if (hashlow == null) {
            return null;
        }
        return getBlockByHash(Bytes32.wrap(hashlow), false);
    }

>>>>>>> 74ff78a5
    public Block getBlockByHash(Bytes32 hashlow, boolean isRaw) {
        if (isRaw) {
            return getRawBlockByHash(hashlow);
        }
        return getBlockInfoByHash(hashlow);
    }

    public Block getRawBlockByHash(Bytes32 hashlow) {
        Block block = getBlockInfoByHash(hashlow);
        if (block == null) {
            return null;
        }
//        log.debug("Data:{}",Hex.toHexString(blockSource.get(hashlow)));
<<<<<<< HEAD
=======
        // 没有源数据
        if (blockSource.get(hashlow.toArray()) == null) {
            log.error("No block origin data");
            return null;
        }
>>>>>>> 74ff78a5
        block.setXdagBlock(new XdagBlock(blockSource.get(hashlow.toArray())));
        block.setParsed(false);
        block.parse();
        return block;
    }

    public Block getBlockInfoByHash(Bytes32 hashlow) {
<<<<<<< HEAD
        if (!hasBlock(hashlow)) {
=======
        if (!hasBlockInfo(hashlow)) {
>>>>>>> 74ff78a5
            return null;
        }
        BlockInfo blockInfo = null;
        byte[] value = indexSource.get(BytesUtils.merge(HASH_BLOCK_INFO, hashlow.toArray()));
<<<<<<< HEAD
        if(value == null) {
=======
        if (value == null) {
>>>>>>> 74ff78a5
            return null;
        } else {
            try {
                blockInfo = (BlockInfo) deserialize(value, BlockInfo.class);
            } catch (DeserializationException e) {
<<<<<<< HEAD
                log.error("hash low:"+hashlow.toHexString());
                log.error("can't deserialize data:{}",Hex.toHexString(value));
=======
                log.error("hash low:" + hashlow.toHexString());
                log.error("can't deserialize data:{}", Hex.toHexString(value));
>>>>>>> 74ff78a5
                log.error(e.getMessage(), e);
            }
        }
        return new Block(blockInfo);
    }

    public boolean isSnapshotBoot() {
        byte[] data = indexSource.get(new byte[]{SNAPSHOT_BOOT});
        if (data == null) {
            return false;
        } else {
            int res = BytesUtils.bytesToInt(data, 0, false);
            return res == 1;
        }
    }

    public void setSnapshotBoot() {
        indexSource.put(new byte[]{SNAPSHOT_BOOT}, BytesUtils.intToBytes(1, false));
    }

    public void savePreSeed(byte[] preseed) {
        indexSource.put(new byte[]{SNAPSHOT_PRESEED}, preseed);
    }

    public byte[] getPreSeed() {
        return indexSource.get(new byte[]{SNAPSHOT_PRESEED});
    }

}
<|MERGE_RESOLUTION|>--- conflicted
+++ resolved
@@ -43,16 +43,6 @@
 import io.xdag.db.execption.SerializationException;
 import io.xdag.snapshot.core.SnapshotInfo;
 import io.xdag.utils.BytesUtils;
-<<<<<<< HEAD
-import lombok.extern.slf4j.Slf4j;
-import org.apache.commons.collections4.CollectionUtils;
-import org.apache.tuweni.bytes.Bytes;
-import org.apache.tuweni.bytes.Bytes32;
-import org.apache.tuweni.bytes.MutableBytes;
-import org.bouncycastle.util.encoders.Hex;
-
-=======
->>>>>>> 74ff78a5
 import java.io.ByteArrayInputStream;
 import java.io.ByteArrayOutputStream;
 import java.math.BigInteger;
@@ -61,16 +51,12 @@
 import java.util.concurrent.atomic.AtomicInteger;
 import java.util.concurrent.atomic.AtomicReference;
 import java.util.function.Function;
-<<<<<<< HEAD
-import static io.xdag.utils.BytesUtils.equalBytes;
-=======
 import lombok.extern.slf4j.Slf4j;
 import org.apache.commons.collections4.CollectionUtils;
 import org.apache.tuweni.bytes.Bytes;
 import org.apache.tuweni.bytes.Bytes32;
 import org.apache.tuweni.bytes.MutableBytes;
 import org.bouncycastle.util.encoders.Hex;
->>>>>>> 74ff78a5
 
 @Slf4j
 public class BlockStore {
@@ -275,23 +261,15 @@
     // 存储block的过程
     public void saveBlock(Block block) {
         long time = block.getTimestamp();
-<<<<<<< HEAD
-        timeSource.put(getTimeKey(time, block.getHashLow()), block.getHashLow().toArray());
-=======
         // Fix: time中只拿key的后缀（hashlow）就够了，值可以不存
         timeSource.put(getTimeKey(time, block.getHashLow()), new byte[]{0});
->>>>>>> 74ff78a5
         blockSource.put(block.getHashLow().toArray(), block.getXdagBlock().getData().toArray());
         saveBlockSums(block);
         saveBlockInfo(block.getInfo());
     }
 
     public void saveOurBlock(int index, byte[] hashlow) {
-<<<<<<< HEAD
-        indexSource.put(getOurKey(index, hashlow), hashlow);
-=======
         indexSource.put(getOurKey(index, hashlow), new byte[]{0});
->>>>>>> 74ff78a5
     }
 
     public Bytes getOurBlock(int index) {
@@ -299,11 +277,7 @@
         fetchOurBlocks(pair -> {
             int keyIndex = pair.getKey();
             if (keyIndex == index) {
-<<<<<<< HEAD
-                if (pair.getValue() != null && pair.getValue().getHashLow()!=null) {
-=======
                 if (pair.getValue() != null && pair.getValue().getHashLow() != null) {
->>>>>>> 74ff78a5
                     blockHashLow.set(pair.getValue().getHashLow());
                     return Boolean.TRUE;
                 } else {
@@ -319,11 +293,7 @@
         AtomicInteger keyIndex = new AtomicInteger(-1);
         fetchOurBlocks(pair -> {
             Block block = pair.getValue();
-<<<<<<< HEAD
-            if(hashlow.equals(block.getHashLow())) {
-=======
             if (hashlow.equals(block.getHashLow())) {
->>>>>>> 74ff78a5
                 int index = pair.getKey();
                 keyIndex.set(index);
                 return Boolean.TRUE;
@@ -336,11 +306,7 @@
     public void removeOurBlock(byte[] hashlow) {
         fetchOurBlocks(pair -> {
             Block block = pair.getValue();
-<<<<<<< HEAD
-            if(equalBytes(hashlow, block.getHashLow().toArray())) {
-=======
             if (equalBytes(hashlow, block.getHashLow().toArray())) {
->>>>>>> 74ff78a5
                 int index = pair.getKey();
                 indexSource.delete(getOurKey(index, hashlow));
                 return Boolean.TRUE;
@@ -352,14 +318,9 @@
     public void fetchOurBlocks(Function<Pair<Integer, Block>, Boolean> function) {
         indexSource.fetchPrefix(new byte[]{OURS_BLOCK_INFO}, pair -> {
             int index = getOurIndex(pair.getKey());
-<<<<<<< HEAD
-            Block block = getBlockInfoByHash(Bytes32.wrap(pair.getValue()));
-            if(function.apply(Pair.of(index, block))) {
-=======
 //            Block block = getBlockInfoByHash(Bytes32.wrap(pair.getValue()));
             Block block = getBlockInfoByHash(Bytes32.wrap(getOurHash(pair.getKey())));
             if (function.apply(Pair.of(index, block))) {
->>>>>>> 74ff78a5
                 return Boolean.TRUE;
             }
             return Boolean.FALSE;
@@ -383,11 +344,7 @@
         } else {
             MutableBytes sums = null;
             try {
-<<<<<<< HEAD
-                sums = MutableBytes.wrap((byte[])deserialize(value, byte[].class));
-=======
                 sums = MutableBytes.wrap((byte[]) deserialize(value, byte[].class));
->>>>>>> 74ff78a5
             } catch (DeserializationException e) {
                 log.error(e.getMessage(), e);
             }
@@ -411,42 +368,24 @@
 //            sums = new byte[4096];
             sums = MutableBytes.create(4096);
 //            System.arraycopy(BytesUtils.longToBytes(sum, true), 0, sums, (int) (16 * index), 8);
-<<<<<<< HEAD
-            sums.set((int)(16 * index),Bytes.wrap(BytesUtils.longToBytes(sum, true)));
-//            System.arraycopy(BytesUtils.longToBytes(size, true), 0, sums, (int) (index * 16 + 8), 8);
-            sums.set((int)(index * 16 + 8),Bytes.wrap(BytesUtils.longToBytes(size, true)));
-=======
             sums.set((int) (16 * index), Bytes.wrap(BytesUtils.longToBytes(sum, true)));
 //            System.arraycopy(BytesUtils.longToBytes(size, true), 0, sums, (int) (index * 16 + 8), 8);
             sums.set((int) (index * 16 + 8), Bytes.wrap(BytesUtils.longToBytes(size, true)));
->>>>>>> 74ff78a5
             putSums(key, sums);
         } else {
             // size + sum
 //            byte[] data = ArrayUtils.subarray(sums, 16 * (int)index, 16 * (int)index + 16);
-<<<<<<< HEAD
-            MutableBytes data = sums.slice(16*(int)index,16).mutableCopy();
-//            sum += BytesUtils.bytesToLong(data, 0, true);
-            sum += data.getLong(0, ByteOrder.LITTLE_ENDIAN);
-//            size += BytesUtils.bytesToLong(data, 8, true);
-            size += data.getLong(8,ByteOrder.LITTLE_ENDIAN);
-=======
             MutableBytes data = sums.slice(16 * (int) index, 16).mutableCopy();
 //            sum += BytesUtils.bytesToLong(data, 0, true);
             sum += data.getLong(0, ByteOrder.LITTLE_ENDIAN);
 //            size += BytesUtils.bytesToLong(data, 8, true);
             size += data.getLong(8, ByteOrder.LITTLE_ENDIAN);
->>>>>>> 74ff78a5
 //            System.arraycopy(BytesUtils.longToBytes(sum, true), 0, data, 0, 8);
             data.set(0, Bytes.wrap(BytesUtils.longToBytes(sum, true)));
 //            System.arraycopy(BytesUtils.longToBytes(size, true), 0, data, 8, 8);
             data.set(8, Bytes.wrap(BytesUtils.longToBytes(size, true)));
 //            System.arraycopy(data, 0, sums, 16 * (int)index, 16);
-<<<<<<< HEAD
-            sums.set(16 * (int)index, data.slice(0, 16));
-=======
             sums.set(16 * (int) index, data.slice(0, 16));
->>>>>>> 74ff78a5
             putSums(key, sums);
         }
     }
@@ -478,44 +417,26 @@
         }
 
         Bytes buf = getSums(key);
-<<<<<<< HEAD
-        if(buf == null) {
-//            Arrays.fill(sums, (byte)0);
-            sums.fill((byte)0);
-=======
         if (buf == null) {
 //            Arrays.fill(sums, (byte)0);
             sums.fill((byte) 0);
->>>>>>> 74ff78a5
             return 1;
         }
         long size = 0;
         long sum = 0;
         if ((level & 1) != 0) {
 //            Arrays.fill(sums, (byte)0);
-<<<<<<< HEAD
-            sums.fill((byte)0);
-=======
             sums.fill((byte) 0);
->>>>>>> 74ff78a5
             for (int i = 0; i < 256; i++) {
 //                long totalsum = BytesUtils.bytesToLong(buf, i * 16, true);
                 long totalsum = buf.getLong(i * 16, ByteOrder.LITTLE_ENDIAN);
                 sum += totalsum;
 //                long totalsize = BytesUtils.bytesToLong(buf, i * 16 + 8, true);
-<<<<<<< HEAD
-                long totalsize = buf.getLong(i * 16 + 8,ByteOrder.LITTLE_ENDIAN);
-                size += totalsize;
-                if (i % 16 == 0 && i != 0) {
-//                    System.arraycopy(BytesUtils.longToBytes(sum, true), 0, sums, i - 16, 8);
-                    sums.set(i - 16,Bytes.wrap(BytesUtils.longToBytes(sum, true)));
-=======
                 long totalsize = buf.getLong(i * 16 + 8, ByteOrder.LITTLE_ENDIAN);
                 size += totalsize;
                 if (i % 16 == 0 && i != 0) {
 //                    System.arraycopy(BytesUtils.longToBytes(sum, true), 0, sums, i - 16, 8);
                     sums.set(i - 16, Bytes.wrap(BytesUtils.longToBytes(sum, true)));
->>>>>>> 74ff78a5
 //                    System.arraycopy(BytesUtils.longToBytes(size, true), 0, sums, i - 8, 8);
                     sums.set(i - 8, Bytes.wrap(BytesUtils.longToBytes(size, true)));
                     sum = 0;
@@ -525,11 +446,7 @@
         } else {
             long index = (starttime >> (level + 4) * 4) & 0xf0;
 //            System.arraycopy(buf, (int) (index * 16), sums, 0, 16 * 16);
-<<<<<<< HEAD
-            sums.set(0, buf.slice((int)index * 16, 16 * 16));
-=======
             sums.set(0, buf.slice((int) index * 16, 16 * 16));
->>>>>>> 74ff78a5
         }
         return 1;
     }
@@ -555,37 +472,10 @@
         return blockSource.get(hashlow.toArray()) != null;
     }
 
-<<<<<<< HEAD
-    public static byte[] getTimeKey(long timestamp, Bytes32 hashlow) {
-        long t = UnsignedLong.fromLongBits(timestamp >> 16).longValue();
-        byte[] key = BytesUtils.merge(TIME_HASH_INFO, BytesUtils.longToBytes(t, false));
-        if(hashlow == null) {
-            return key;
-        }
-        return BytesUtils.merge(key, hashlow.toArray());
-    }
-
-    public static byte[] getOurKey(int index, byte[] hashlow) {
-        byte[] key = BytesUtils.merge(OURS_BLOCK_INFO, BytesUtils.intToBytes(index, false));
-        key = BytesUtils.merge(key, hashlow);
-        return key;
-    }
-
-    public static int getOurIndex(byte[] key) {
-        try {
-            byte[] index = BytesUtils.subArray(key,1,4);
-            return BytesUtils.bytesToInt(index,0,false);
-        }catch (Exception e) {
-            return 0;
-        }
-//        return BytesUtils.bytesToInt(key, 1, false);
-    }
-=======
     public boolean hasBlockInfo(Bytes32 hashlow) {
         return indexSource.get(BytesUtils.merge(HASH_BLOCK_INFO, hashlow.toArray())) != null;
     }
 
->>>>>>> 74ff78a5
     public List<Block> getBlocksUsedTime(long startTime, long endTime) {
         List<Block> res = Lists.newArrayList();
         long time = startTime;
@@ -606,11 +496,7 @@
         List<byte[]> keys = timeSource.prefixKeyLookup(keyPrefix);
         for (byte[] bytes : keys) {
             // 1 + 8 : prefix + time
-<<<<<<< HEAD
-            byte[] hash = BytesUtils.subArray(bytes, 1+8, 32);
-=======
             byte[] hash = BytesUtils.subArray(bytes, 1 + 8, 32);
->>>>>>> 74ff78a5
             Block block = getBlockByHash(Bytes32.wrap(hash), true);
             if (block != null) {
                 blocks.add(block);
@@ -619,8 +505,6 @@
         return blocks;
     }
 
-<<<<<<< HEAD
-=======
     //ADD: 通过高度获取区块
     public Block getBlockByHeight(long height) {
         byte[] hashlow = indexSource.get(getHeight(height));
@@ -630,7 +514,6 @@
         return getBlockByHash(Bytes32.wrap(hashlow), false);
     }
 
->>>>>>> 74ff78a5
     public Block getBlockByHash(Bytes32 hashlow, boolean isRaw) {
         if (isRaw) {
             return getRawBlockByHash(hashlow);
@@ -644,14 +527,11 @@
             return null;
         }
 //        log.debug("Data:{}",Hex.toHexString(blockSource.get(hashlow)));
-<<<<<<< HEAD
-=======
         // 没有源数据
         if (blockSource.get(hashlow.toArray()) == null) {
             log.error("No block origin data");
             return null;
         }
->>>>>>> 74ff78a5
         block.setXdagBlock(new XdagBlock(blockSource.get(hashlow.toArray())));
         block.setParsed(false);
         block.parse();
@@ -659,32 +539,19 @@
     }
 
     public Block getBlockInfoByHash(Bytes32 hashlow) {
-<<<<<<< HEAD
-        if (!hasBlock(hashlow)) {
-=======
         if (!hasBlockInfo(hashlow)) {
->>>>>>> 74ff78a5
             return null;
         }
         BlockInfo blockInfo = null;
         byte[] value = indexSource.get(BytesUtils.merge(HASH_BLOCK_INFO, hashlow.toArray()));
-<<<<<<< HEAD
-        if(value == null) {
-=======
         if (value == null) {
->>>>>>> 74ff78a5
             return null;
         } else {
             try {
                 blockInfo = (BlockInfo) deserialize(value, BlockInfo.class);
             } catch (DeserializationException e) {
-<<<<<<< HEAD
-                log.error("hash low:"+hashlow.toHexString());
-                log.error("can't deserialize data:{}",Hex.toHexString(value));
-=======
                 log.error("hash low:" + hashlow.toHexString());
                 log.error("can't deserialize data:{}", Hex.toHexString(value));
->>>>>>> 74ff78a5
                 log.error(e.getMessage(), e);
             }
         }
