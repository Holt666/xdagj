--- conflicted
+++ resolved
@@ -55,7 +55,6 @@
     public static final byte HASH_BLOCK_INFO                       =  0x30;
     public static final byte SUMS_BLOCK_INFO                       =  0x40;
     public static final byte OURS_BLOCK_INFO                       =  0x50;
-    public static final byte SETTING_TOP_STATUS                    =  0x60;
 
 
     public static final byte SETTING_TOP_STATUS                       =  0x60;
@@ -274,6 +273,7 @@
             sums = new byte[4096];
             System.arraycopy(BytesUtils.longToBytes(sum, true), 0, sums, (int) (16 * index), 8);
             System.arraycopy(BytesUtils.longToBytes(size, true), 0, sums, (int) (index * 16 + 8), 8);
+            putSums(key, sums);
         } else {
             // size + sum
             byte[] data = ArrayUtils.subarray(sums, 16 * (int)index, 16 * (int)index + 16);
@@ -282,8 +282,8 @@
             System.arraycopy(BytesUtils.longToBytes(sum, true), 0, data, 0, 8);
             System.arraycopy(BytesUtils.longToBytes(size, true), 0, data, 8, 8);
             System.arraycopy(data, 0, sums, 16 * (int)index, 16);
-        }
-        putSums(key, sums);
+            putSums(key, sums);
+        }
     }
 
     public int loadSum(long starttime, long endtime, byte[] sums) {
@@ -341,7 +341,6 @@
         byte[] value = null;
         try {
             value = serialize(blockInfo);
-
         } catch (SerializationException e) {
             log.error(e.getMessage(), e);
         }
@@ -355,11 +354,10 @@
     public static byte[] getTimeKey(long timestamp, byte[] hashlow) {
         long t = UnsignedLong.fromLongBits(timestamp >> 16).longValue();
         byte[] key = BytesUtils.merge(TIME_HASH_INFO, BytesUtils.longToBytes(t, false));
-//        if(hashlow == null) {
-//            return key;
-//        }
-//        return BytesUtils.merge(key, hashlow);
-        return key;
+        if(hashlow == null) {
+            return key;
+        }
+        return BytesUtils.merge(key, hashlow);
     }
 
     public static byte[] getOurKey(int index, byte[] hashlow) {
@@ -391,23 +389,6 @@
         return res;
     }
 
-<<<<<<< HEAD
-    public List<Block> getBlocksUsedTime(long startTime, long endTime) {
-        List<Block> res = Lists.newArrayList();
-        long time = startTime;
-        while (time < endTime) {
-            List<Block> blocks = getBlocksByTime(time);
-            time += 0x10000;
-            if (CollectionUtils.isEmpty(blocks)) {
-                continue;
-            }
-            res.addAll(blocks);
-        }
-        return res;
-    }
-
-=======
->>>>>>> 83c576d4
     public List<Block> getBlocksByTime(long startTime) {
         List<Block> blocks = Lists.newArrayList();
 //        long key = UnsignedLong.fromLongBits(startTime >> 16).longValue();
