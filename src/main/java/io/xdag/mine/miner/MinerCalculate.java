--- conflicted
+++ resolved
@@ -35,21 +35,10 @@
 import io.xdag.utils.BigDecimalUtils;
 import io.xdag.utils.BytesUtils;
 import io.xdag.utils.XdagTime;
-<<<<<<< HEAD
-import lombok.extern.slf4j.Slf4j;
-import org.apache.tuweni.bytes.Bytes32;
-
-import java.net.InetSocketAddress;
-import java.util.Map;
-
-import static io.xdag.utils.BytesUtils.compareTo;
-import static java.lang.Math.E;
-=======
 import java.net.InetSocketAddress;
 import java.util.Map;
 import lombok.extern.slf4j.Slf4j;
 import org.apache.tuweni.bytes.Bytes32;
->>>>>>> 74ff78a5
 
 @Slf4j
 public class MinerCalculate {
@@ -72,13 +61,9 @@
         return result;
     }
 
-<<<<<<< HEAD
-    /** 用于打印矿工但钱未支付的难度总和 */
-=======
     /**
      * 用于打印矿工但钱未支付的难度总和
      */
->>>>>>> 74ff78a5
     public static double calculateUnpaidShares(Miner miner) {
         double sum = miner.getPrevDiff();
         int count = miner.getPrevDiffCounts();
@@ -161,14 +146,9 @@
         // 不可能出现大于的情况 防止对老的任务重复计算
         long minerTaskTime = miner.getTaskTime();
         long channelTaskTime = channel.getTaskTime();
-<<<<<<< HEAD
-        log.debug("channer = [{}],calculateNopaidShares,currentTaskTime = [{}],miner tasktime = [{}],channelTaskTime = [{}]",
-                channel.getAccountAddressHash().toHexString(),currentTaskTime, minerTaskTime,channelTaskTime);
-=======
         log.debug(
                 "channer = [{}],calculateNopaidShares,currentTaskTime = [{}],miner tasktime = [{}],channelTaskTime = [{}]",
                 channel.getAccountAddressHash().toHexString(), currentTaskTime, minerTaskTime, channelTaskTime);
->>>>>>> 74ff78a5
         if (channelTaskTime <= currentTaskTime) {
             // 获取到位置 myron
             int i = (int) (((currentTaskTime >> 16) + 1) & config.getPoolSpec().getAwardEpoch());
@@ -182,20 +162,12 @@
             }
             diff = 46 - Math.log(diff);
             log.debug("address [{}] calculateNopaidShares, 最新难度的diff为[{}]",
-<<<<<<< HEAD
-                    channel.getAccountAddressHash().toHexString()  , diff);
-=======
                     channel.getAccountAddressHash().toHexString(), diff);
->>>>>>> 74ff78a5
             if (channelTaskTime < currentTaskTime) {
                 channel.setTaskTime(currentTaskTime);
                 double maxDiff = channel.getMaxDiffs(i);
                 log.debug("address [{}] calculateNopaidShares,首次channel获取到的maxdiff[{}] = [{}]",
-<<<<<<< HEAD
-                        channel.getAccountAddressHash().toHexString(),i,maxDiff);
-=======
                         channel.getAccountAddressHash().toHexString(), i, maxDiff);
->>>>>>> 74ff78a5
                 if (maxDiff > 0) {
 
                     channel.addPrevDiff(maxDiff);
@@ -204,11 +176,7 @@
                 channel.addMaxDiffs(i, diff);
             } else if (diff > channel.getMaxDiffs(i)) {
                 log.debug("address [{}] calculateNopaidShares,channel获取到的maxdiff[{}] = [{}]",
-<<<<<<< HEAD
-                        channel.getAccountAddressHash().toHexString(),i,diff);
-=======
                         channel.getAccountAddressHash().toHexString(), i, diff);
->>>>>>> 74ff78a5
                 channel.addMaxDiffs(i, diff);
             }
             // 给对应的矿工设置
@@ -273,11 +241,7 @@
                 }
             }
             channel.setMinHash(hash);
-<<<<<<< HEAD
-        } else if (compareTo(hash.toArray(), 0, hash.size(), channel.getMinHash().toArray(),0,hash.size()) < 0) {
-=======
         } else if (compareTo(hash.toArray(), 0, hash.size(), channel.getMinHash().toArray(), 0, hash.size()) < 0) {
->>>>>>> 74ff78a5
             channel.setMinHash(hash);
         }
 
@@ -300,11 +264,7 @@
                 }
             }
             miner.setLastMinHash(hash);
-<<<<<<< HEAD
-        } else if (compareTo(hash.toArray(), 0, hash.size(), miner.getLastMinHash().toArray(),0, hash.size()) < 0) {
-=======
         } else if (compareTo(hash.toArray(), 0, hash.size(), miner.getLastMinHash().toArray(), 0, hash.size()) < 0) {
->>>>>>> 74ff78a5
             miner.setLastMinHash(hash);
         }
     }
