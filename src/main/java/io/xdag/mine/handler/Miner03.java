--- conflicted
+++ resolved
@@ -100,91 +100,6 @@
         }
         channel.onDisconnect();
     }
-<<<<<<< HEAD
-    channel.onDisconnect();
-  }
-
-  /** *********************** Message Processing * *********************** */
-  protected void processNewBlock(NewBlockMessage msg) {
-    log.debug(" Receive a Tx");
-    Block block = msg.getBlock();
-    syncManager.validateAndAddNewBlock(new BlockWrapper(block, kernel.getConfig().getTTL()));
-  }
-
-  protected void processNewBalance(NewBalanceMessage msg) {
-    // TODO: 2020/5/9 处理矿工接受到的余额信息 矿工功能
-    log.debug(" Receive New Balance [{}]", Hex.toHexString(msg.getEncoded()));
-  }
-
-  protected void processNewTask(NewTaskMessage msg) {
-    // TODO: 2020/5/9 处理矿工收到的新任务 矿工功能
-    log.debug(" Miner Receive New Task [{}]", Hex.toHexString(msg.getEncoded()));
-  }
-
-  protected void processTaskShare(TaskShareMessage msg) {
-    log.debug(" Pool Receive Share");
-//    if (FastByteComparisons.compareTo(
-//                msg.getEncoded(), 8, 24, channel.getAccountAddressHash(), 8, 24)
-//            == 0
-//        && channel.getSharesCounts() <= kernel.getConfig().getMaxShareCountPerChannel()) {
-//
-//      channel.addShareCounts(1);
-//      minerManager.onNewShare(channel, msg);
-//    } else {
-//      log.debug("Too many Shares,Reject...");
-//    }
-    if (FastByteComparisons.compareTo( msg.getEncoded(), 8, 24, channel.getAccountAddressHash(), 8, 24) != 0) {
-      byte[] zero = new byte[8];
-      byte[] blockHash = new byte[32];
-      BytesUtils.isFullZero(zero);
-
-      byte[] hashLow = BytesUtils.merge(zero, BytesUtils.subArray(msg.getEncoded(),8 ,24));
-      System.out.println("拼接后的hashlow = " + Hex.toHexString(hashLow));
-      Block block = kernel.getBlockchain().getBlockByHash(hashLow,false);
-      if (block != null) {
-        Miner oldMiner = channel.getMiner();
-
-        //blockHash = Hex.decode("ea2f91226a076ae36d73ef789f3618088edbd22e52e2516b48062fc61ee22ce6");
-        blockHash = block.getHash();
-        System.out.println("查找到的区块哈希为 = " + Hex.toHexString(blockHash) + "转换的地址为 = " + BasicUtils.hash2Address(blockHash ));
-        Miner miner = kernel.getMinerManager().getActivateMiners().get(new ByteArrayWrapper(blockHash));
-        if (miner != null) {
-          System.out.println("查找到对应的miner，miner,地址为 = " + BasicUtils.hash2Address(miner.getAddressHash()));
-          channel.setMiner(miner);
-          miner.putChannel(channel.getInetAddress(), channel);
-          miner.addChannelCounts(1);
-          miner.setMinerStates(MinerStates.MINER_ACTIVE);
-
-        }else {
-          //创建一个新的miner对象
-          System.out.println("创建一个新对象");
-          miner = new Miner(blockHash);
-          channel.setMiner(miner);
-          miner.putChannel(channel.getInetAddress(), channel);
-          minerManager.getActivateMiners().put(new ByteArrayWrapper(channel.getAccountAddressHash()), miner);
-          miner.addChannelCounts(1);
-          miner.setMinerStates(MinerStates.MINER_ACTIVE);
-        }
-        channel.setAccountAddressHash(blockHash);
-        oldMiner.setMinerStates(MinerStates.MINER_ARCHIVE);
-        minerManager.getActivateMiners().remove(new ByteArrayWrapper(oldMiner.getAddressHash()));
-      }else {
-        //to do nothing
-        System.out.println("找不到对应的区块");
-        log.debug("can not receive the share, No such address exists.");
-      }
-    }else {
-      System.out.println("直接接入");
-    }
-
-    if (channel.getSharesCounts() <= kernel.getConfig().getMaxShareCountPerChannel()) {
-      System.out.println("接收到的share为 [" + Hex.toHexString(msg.getEncoded()));
-      channel.addShareCounts(1);
-      minerManager.onNewShare(channel, msg);
-    }else {
-      System.out.println("Too many Shares,Reject...");
-      log.debug("Too many Shares,Reject...");
-=======
 
     /** *********************** Message Processing * *********************** */
     protected void processNewBlock(NewBlockMessage msg) {
@@ -261,6 +176,5 @@
         this.channel.setActive(false);
         kernel.getChannelsAccount().getAndDecrement();
         minerManager.removeUnactivateChannel(this.channel);
->>>>>>> d9582ae0
     }
 }