/*
 * The MIT License (MIT)
 *
 * Copyright (c) 2020-2030 The XdagJ Developers
 *
 * Permission is hereby granted, free of charge, to any person obtaining a copy
 * of this software and associated documentation files (the "Software"), to deal
 * in the Software without restriction, including without limitation the rights
 * to use, copy, modify, merge, publish, distribute, sublicense, and/or sell
 * copies of the Software, and to permit persons to whom the Software is
 * furnished to do so, subject to the following conditions:
 *
 * The above copyright notice and this permission notice shall be included in
 * all copies or substantial portions of the Software.
 *
 * THE SOFTWARE IS PROVIDED "AS IS", WITHOUT WARRANTY OF ANY KIND, EXPRESS OR
 * IMPLIED, INCLUDING BUT NOT LIMITED TO THE WARRANTIES OF MERCHANTABILITY,
 * FITNESS FOR A PARTICULAR PURPOSE AND NONINFRINGEMENT. IN NO EVENT SHALL THE
 * AUTHORS OR COPYRIGHT HOLDERS BE LIABLE FOR ANY CLAIM, DAMAGES OR OTHER
 * LIABILITY, WHETHER IN AN ACTION OF CONTRACT, TORT OR OTHERWISE, ARISING FROM,
 * OUT OF OR IN CONNECTION WITH THE SOFTWARE OR THE USE OR OTHER DEALINGS IN
 * THE SOFTWARE.
 */

package io.xdag.crypto;

<<<<<<< HEAD
=======
import java.security.MessageDigest;
import java.security.NoSuchAlgorithmException;
>>>>>>> 74ff78a5
import org.apache.tuweni.bytes.Bytes;
import org.apache.tuweni.bytes.Bytes32;
import org.bouncycastle.crypto.digests.RIPEMD160Digest;
import org.bouncycastle.crypto.digests.SHA512Digest;
import org.bouncycastle.crypto.macs.HMac;
import org.bouncycastle.crypto.params.KeyParameter;

/**
 * Cryptographic hash functions.
 */
public class Hash {

    private Hash() {
    }

    /**
     * Generates a digest for the given {@code input}.
     *
     * @param input The input to digest
     * @param algorithm The hash algorithm to use
     * @return The hash value for the given input
     * @throws RuntimeException If we couldn't find any provider for the given algorithm
     */
    public static byte[] hash(byte[] input, String algorithm) {
        try {
            MessageDigest digest = MessageDigest.getInstance(algorithm.toUpperCase());
            return digest.digest(input);
        } catch (NoSuchAlgorithmException e) {
            throw new RuntimeException("Couldn't find a " + algorithm + " provider", e);
        }
    }

    /**
     * Sha-256 hash function.
     *
     * @param hexInput hex encoded input data with optional 0x prefix
     * @return hash value as hex encoded string
     */
    public static String sha256(String hexInput) {
        Bytes32 result = sha256(Bytes.fromHexString(hexInput));
        return result.toHexString();
    }

    /**
     * Generates SHA-256 digest for the given {@code input}.
     *
     * @param input The input to digest
     * @return The hash value for the given input
     * @throws RuntimeException If we couldn't find any SHA-256 provider
     */
    public static Bytes32 sha256(Bytes input) {
        return Bytes32.wrap(newDigest().digest(input.toArray()));
    }

    public static Bytes32 hashTwice(Bytes input) {
        return sha256(sha256(input));
    }

<<<<<<< HEAD
    /** MessageDigest not thread safe */
=======
    /**
     * MessageDigest not thread safe
     */
>>>>>>> 74ff78a5
    public static MessageDigest newDigest() {
        try {
            return MessageDigest.getInstance("SHA-256");
        } catch (NoSuchAlgorithmException e) {
            // Can't happen.
            throw new RuntimeException(e);
        }
    }

    public static byte[] hmacSha512(byte[] key, byte[] input) {
        HMac hMac = new HMac(new SHA512Digest());
        hMac.init(new KeyParameter(key));
        hMac.update(input, 0, input.length);
        byte[] out = new byte[64];
        hMac.doFinal(out, 0);
        return out;
    }

    public static byte[] sha256hash160(Bytes input) {
        Bytes32 sha256 = sha256(input);
        RIPEMD160Digest digest = new RIPEMD160Digest();
        digest.update(sha256.toArray(), 0, sha256.size());
        byte[] out = new byte[20];
        digest.doFinal(out, 0);
        return out;
    }

}
<|MERGE_RESOLUTION|>--- conflicted
+++ resolved
@@ -24,11 +24,8 @@
 
 package io.xdag.crypto;
 
-<<<<<<< HEAD
-=======
 import java.security.MessageDigest;
 import java.security.NoSuchAlgorithmException;
->>>>>>> 74ff78a5
 import org.apache.tuweni.bytes.Bytes;
 import org.apache.tuweni.bytes.Bytes32;
 import org.bouncycastle.crypto.digests.RIPEMD160Digest;
@@ -87,13 +84,9 @@
         return sha256(sha256(input));
     }
 
-<<<<<<< HEAD
-    /** MessageDigest not thread safe */
-=======
     /**
      * MessageDigest not thread safe
      */
->>>>>>> 74ff78a5
     public static MessageDigest newDigest() {
         try {
             return MessageDigest.getInstance("SHA-256");
