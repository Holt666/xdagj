--- conflicted
+++ resolved
@@ -31,10 +31,6 @@
 
     /**
      * Returns whether the JVM is in 32-bit data model
-<<<<<<< HEAD
-     *
-=======
->>>>>>> 74ff78a5
      */
     public static boolean is32bitJvm() {
         String model = System.getProperty("sun.arch.data.model");
@@ -43,10 +39,6 @@
 
     /**
      * Returns the operating system name.
-<<<<<<< HEAD
-     *
-=======
->>>>>>> 74ff78a5
      */
     public static OsName getOsName() {
         String os = System.getProperty("os.name").toLowerCase(Locale.ROOT);
@@ -64,10 +56,6 @@
 
     /**
      * Returns the operating system architecture
-<<<<<<< HEAD
-     *
-=======
->>>>>>> 74ff78a5
      */
     public static String getOsArch() {
         return System.getProperty("os.arch");
