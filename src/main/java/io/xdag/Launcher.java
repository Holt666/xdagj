/*
 * The MIT License (MIT)
 *
 * Copyright (c) 2020-2030 The XdagJ Developers
 *
 * Permission is hereby granted, free of charge, to any person obtaining a copy
 * of this software and associated documentation files (the "Software"), to deal
 * in the Software without restriction, including without limitation the rights
 * to use, copy, modify, merge, publish, distribute, sublicense, and/or sell
 * copies of the Software, and to permit persons to whom the Software is
 * furnished to do so, subject to the following conditions:
 *
 * The above copyright notice and this permission notice shall be included in
 * all copies or substantial portions of the Software.
 *
 * THE SOFTWARE IS PROVIDED "AS IS", WITHOUT WARRANTY OF ANY KIND, EXPRESS OR
 * IMPLIED, INCLUDING BUT NOT LIMITED TO THE WARRANTIES OF MERCHANTABILITY,
 * FITNESS FOR A PARTICULAR PURPOSE AND NONINFRINGEMENT. IN NO EVENT SHALL THE
 * AUTHORS OR COPYRIGHT HOLDERS BE LIABLE FOR ANY CLAIM, DAMAGES OR OTHER
 * LIABILITY, WHETHER IN AN ACTION OF CONTRACT, TORT OR OTHERWISE, ARISING FROM,
 * OUT OF OR IN CONNECTION WITH THE SOFTWARE OR THE USE OR OTHER DEALINGS IN
 * THE SOFTWARE.
 */

package io.xdag;

import io.xdag.config.Config;
import io.xdag.config.MainnetConfig;
import io.xdag.config.TestnetConfig;
import java.util.ArrayList;
import java.util.Collections;
import java.util.List;
import lombok.Getter;
import lombok.Setter;
import lombok.extern.slf4j.Slf4j;
import org.apache.commons.cli.CommandLine;
import org.apache.commons.cli.CommandLineParser;
import org.apache.commons.cli.DefaultParser;
import org.apache.commons.cli.Option;
import org.apache.commons.cli.Options;
import org.apache.commons.cli.ParseException;
import org.apache.commons.lang3.tuple.Pair;
import org.apache.logging.log4j.LogManager;

@Slf4j
@Getter
@Setter
public class Launcher {

    /**
     * Here we make sure that all shutdown hooks will be executed in the order of
     * registration. This is necessary to be manually maintained because
     * ${@link Runtime#addShutdownHook(Thread)} starts shutdown hooks concurrently
     * in unspecified order.
     */
    private static final List<Pair<String, Runnable>> shutdownHooks = Collections.synchronizedList(new ArrayList<>());

    static {
        Runtime.getRuntime().addShutdownHook(new Thread(Launcher::shutdownHook, "shutdown-hook"));
    }

    private final Options options = new Options();
    private String password = null;
    private Config config;

    /**
     * Registers a shutdown hook which will be executed in the order of
     * registration.
     */
    public static synchronized void registerShutdownHook(String name, Runnable runnable) {
        shutdownHooks.add(Pair.of(name, runnable));
    }

    /**
     * Call registered shutdown hooks in the order of registration.
     */
    private static synchronized void shutdownHook() {
        // shutdown hooks
        for (Pair<String, Runnable> r : shutdownHooks) {
            try {
                log.info("Shutting down {}", r.getLeft());
                r.getRight().run();
            } catch (Exception e) {
                log.debug("Failed to shutdown {}", r.getLeft(), e);
            }
        }
        LogManager.shutdown();
    }

    public static void logPoolInfo(Config config) {
        log.info(
                "Xdag Node IP Address：[{}:{}], Xdag Pool Service IP Address：[{}:{}]，Configure：miner[{}],maxip[{}],maxconn[{}],fee[{}],reward[{}],direct[{}],fun[{}]",
                config.getNodeSpec().getNodeIp(),
                config.getNodeSpec().getNodePort(),
                config.getPoolSpec().getPoolIp(),
                config.getPoolSpec().getPoolPort(),
                config.getPoolSpec().getGlobalMinerLimit(),
                config.getPoolSpec().getMaxConnectPerIp(),
                config.getPoolSpec().getMaxMinerPerAccount(),
                config.getPoolSpec().getPoolRation(),
                config.getPoolSpec().getRewardRation(),
                config.getPoolSpec().getDirectRation(),
                config.getPoolSpec().getFundRation());
    }

    /**
     * Adds a supported option.
     */
    protected void addOption(Option option) {
        options.addOption(option);
    }

    /**
     * Parses options from the given arguments.
     */
    protected CommandLine parseOptions(String[] args) throws ParseException {
        CommandLineParser parser = new DefaultParser();
        CommandLine cmd = parser.parse(getOptions(), args);

        return cmd;
    }

    protected Config buildConfig(String[] args) throws Exception {
        Config config = null;
        for (String arg : args) {
            if ("-t".equals(arg)) {
                config = new TestnetConfig();
                break;
            } else {
                config = new MainnetConfig();
            }
        }
<<<<<<< HEAD
        //不传参数默认开启主网配置
=======
>>>>>>> f16a625e
        if (args.length == 0) {
            config = new MainnetConfig();
        }
        config.changePara(args);
        config.setDir();
        logPoolInfo(config);

        // init keys
        config.initKeys();

        return config;
    }

}<|MERGE_RESOLUTION|>--- conflicted
+++ resolved
@@ -130,10 +130,6 @@
                 config = new MainnetConfig();
             }
         }
-<<<<<<< HEAD
-        //不传参数默认开启主网配置
-=======
->>>>>>> f16a625e
         if (args.length == 0) {
             config = new MainnetConfig();
         }
