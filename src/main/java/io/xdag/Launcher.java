/*
 * The MIT License (MIT)
 *
 * Copyright (c) 2020-2030 The XdagJ Developers
 *
 * Permission is hereby granted, free of charge, to any person obtaining a copy
 * of this software and associated documentation files (the "Software"), to deal
 * in the Software without restriction, including without limitation the rights
 * to use, copy, modify, merge, publish, distribute, sublicense, and/or sell
 * copies of the Software, and to permit persons to whom the Software is
 * furnished to do so, subject to the following conditions:
 *
 * The above copyright notice and this permission notice shall be included in
 * all copies or substantial portions of the Software.
 *
 * THE SOFTWARE IS PROVIDED "AS IS", WITHOUT WARRANTY OF ANY KIND, EXPRESS OR
 * IMPLIED, INCLUDING BUT NOT LIMITED TO THE WARRANTIES OF MERCHANTABILITY,
 * FITNESS FOR A PARTICULAR PURPOSE AND NONINFRINGEMENT. IN NO EVENT SHALL THE
 * AUTHORS OR COPYRIGHT HOLDERS BE LIABLE FOR ANY CLAIM, DAMAGES OR OTHER
 * LIABILITY, WHETHER IN AN ACTION OF CONTRACT, TORT OR OTHERWISE, ARISING FROM,
 * OUT OF OR IN CONNECTION WITH THE SOFTWARE OR THE USE OR OTHER DEALINGS IN
 * THE SOFTWARE.
 */

package io.xdag;

import io.xdag.config.Config;
import io.xdag.config.MainnetConfig;
import io.xdag.config.TestnetConfig;
import java.util.ArrayList;
import java.util.Collections;
import java.util.List;
import lombok.Getter;
import lombok.Setter;
import lombok.extern.slf4j.Slf4j;
import org.apache.commons.cli.CommandLine;
import org.apache.commons.cli.CommandLineParser;
import org.apache.commons.cli.DefaultParser;
import org.apache.commons.cli.Option;
import org.apache.commons.cli.Options;
import org.apache.commons.cli.ParseException;
import org.apache.commons.lang3.tuple.Pair;
import org.apache.logging.log4j.LogManager;

@Slf4j
@Getter
@Setter
public class Launcher {

    /**
     * Here we make sure that all shutdown hooks will be executed in the order of
     * registration. This is necessary to be manually maintained because
     * ${@link Runtime#addShutdownHook(Thread)} starts shutdown hooks concurrently
     * in unspecified order.
     */
    private static final List<Pair<String, Runnable>> shutdownHooks = Collections.synchronizedList(new ArrayList<>());

    static {
        Runtime.getRuntime().addShutdownHook(new Thread(Launcher::shutdownHook, "shutdown-hook"));
    }

    private final Options options = new Options();
    private String password = null;
    private Config config;

    /**
     * Registers a shutdown hook which will be executed in the order of
     * registration.
     */
    public static synchronized void registerShutdownHook(String name, Runnable runnable) {
        shutdownHooks.add(Pair.of(name, runnable));
    }

    /**
     * Call registered shutdown hooks in the order of registration.
     */
    private static synchronized void shutdownHook() {
        // shutdown hooks
        for (Pair<String, Runnable> r : shutdownHooks) {
            try {
                log.info("Shutting down {}", r.getLeft());
                r.getRight().run();
            } catch (Exception e) {
                log.debug("Failed to shutdown {}", r.getLeft(), e);
            }
        }
        LogManager.shutdown();
    }

    public static void logPoolInfo(Config config) {
        log.info(
                "Xdag Node IP Address：[{}:{}], Xdag Pool Service IP Address：[{}:{}]，Configure：miner[{}],maxip[{}],maxconn[{}],fee[{}],reward[{}],direct[{}],fun[{}]",
                config.getNodeSpec().getNodeIp(),
                config.getNodeSpec().getNodePort(),
                config.getPoolSpec().getPoolIp(),
                config.getPoolSpec().getPoolPort(),
                config.getPoolSpec().getGlobalMinerLimit(),
                config.getPoolSpec().getMaxConnectPerIp(),
                config.getPoolSpec().getMaxMinerPerAccount(),
                config.getPoolSpec().getPoolRation(),
                config.getPoolSpec().getRewardRation(),
                config.getPoolSpec().getDirectRation(),
                config.getPoolSpec().getFundRation());
    }

    /**
     * Adds a supported option.
     */
    protected void addOption(Option option) {
        options.addOption(option);
    }

    /**
     * Parses options from the given arguments.
     */
    protected CommandLine parseOptions(String[] args) throws ParseException {
        CommandLineParser parser = new DefaultParser();
        CommandLine cmd = parser.parse(getOptions(), args);

        return cmd;
    }

    protected Config buildConfig(String[] args) throws Exception {
        Config config = null;
        for (String arg : args) {
<<<<<<< HEAD
            switch (arg) {
                case "-t" -> config = new TestnetConfig();
                default -> config = new MainnetConfig();
=======
            if ("-t".equals(arg)) {
                config = new TestnetConfig();
                break;
            } else {
                config = new MainnetConfig();
>>>>>>> 74ff78a5
            }
        }
        if (args.length == 0) {
            config = new MainnetConfig();
        }
        config.changePara(args);
        config.setDir();
        logPoolInfo(config);

        // init keys
        config.initKeys();

        return config;
    }

}<|MERGE_RESOLUTION|>--- conflicted
+++ resolved
@@ -123,17 +123,11 @@
     protected Config buildConfig(String[] args) throws Exception {
         Config config = null;
         for (String arg : args) {
-<<<<<<< HEAD
-            switch (arg) {
-                case "-t" -> config = new TestnetConfig();
-                default -> config = new MainnetConfig();
-=======
             if ("-t".equals(arg)) {
                 config = new TestnetConfig();
                 break;
             } else {
                 config = new MainnetConfig();
->>>>>>> 74ff78a5
             }
         }
         if (args.length == 0) {
