--- conflicted
+++ resolved
@@ -29,14 +29,11 @@
 import io.xdag.Kernel;
 import io.xdag.crypto.jni.Native;
 import io.xdag.utils.BasicUtils;
-<<<<<<< HEAD
-=======
 import java.util.HashMap;
 import java.util.List;
 import java.util.Map;
 import java.util.regex.Matcher;
 import java.util.regex.Pattern;
->>>>>>> 74ff78a5
 import lombok.Setter;
 import lombok.extern.slf4j.Slf4j;
 import org.apache.commons.lang3.StringUtils;
@@ -528,11 +525,7 @@
             try {
                 systemRegistry.cleanUp();
                 String line = reader.readLine(prompt);
-<<<<<<< HEAD
-                if(StringUtils.startsWith(line,"exit")) {
-=======
                 if (StringUtils.startsWith(line, "exit")) {
->>>>>>> 74ff78a5
                     break;
                 }
                 systemRegistry.execute(line);
