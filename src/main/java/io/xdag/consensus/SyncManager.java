--- conflicted
+++ resolved
@@ -42,15 +42,6 @@
 import io.xdag.net.libp2p.discovery.DiscoveryPeer;
 import io.xdag.net.manager.XdagChannelManager;
 import io.xdag.utils.XdagTime;
-<<<<<<< HEAD
-import lombok.Getter;
-import lombok.Setter;
-import lombok.extern.slf4j.Slf4j;
-import org.apache.tuweni.bytes.Bytes32;
-
-import javax.annotation.Nonnull;
-=======
->>>>>>> 74ff78a5
 import java.math.BigInteger;
 import java.text.SimpleDateFormat;
 import java.util.Date;
@@ -67,16 +58,11 @@
 import java.util.concurrent.atomic.AtomicBoolean;
 import java.util.concurrent.atomic.AtomicInteger;
 import java.util.concurrent.atomic.AtomicLong;
-<<<<<<< HEAD
-
-import static io.xdag.core.ImportResult.*;
-=======
 import javax.annotation.Nonnull;
 import lombok.Getter;
 import lombok.Setter;
 import lombok.extern.slf4j.Slf4j;
 import org.apache.tuweni.bytes.Bytes32;
->>>>>>> 74ff78a5
 
 @Slf4j
 @Getter
@@ -123,15 +109,6 @@
 
     }
 
-<<<<<<< HEAD
-    /** Queue with validated blocks to be added to the blockchain */
-    private Queue<BlockWrapper> blockQueue = new ConcurrentLinkedQueue<>();
-
-    /** Queue for the link block don't exist */
-    private ConcurrentHashMap<Bytes32, Queue<BlockWrapper>> syncMap = new ConcurrentHashMap<>();
-
-=======
->>>>>>> 74ff78a5
     public void start() {
         log.debug("Download receiveBlock run...");
         new Thread(this.stateListener, "xdag-stateListener").start();
@@ -163,12 +140,8 @@
     //todo:修改共识
     public ImportResult importBlock(BlockWrapper blockWrapper) {
         log.debug("importBlock:{}", blockWrapper.getBlock().getHash().toHexString());
-<<<<<<< HEAD
-        ImportResult importResult = blockchain.tryToConnect(new Block(new XdagBlock(blockWrapper.getBlock().getXdagBlock().getData().toArray())));
-=======
         ImportResult importResult = blockchain
                 .tryToConnect(new Block(new XdagBlock(blockWrapper.getBlock().getXdagBlock().getData().toArray())));
->>>>>>> 74ff78a5
 
         if (importResult == EXIST) {
             log.debug("Block have exist:" + blockWrapper.getBlock().getHash().toHexString());
@@ -263,11 +236,7 @@
         syncMap.merge(hashLow, newQueue,
                 (oldQ, newQ) -> {
                     blockchain.getXdagStats().nwaitsync--;
-<<<<<<< HEAD
-                    for(BlockWrapper b : oldQ) {
-=======
                     for (BlockWrapper b : oldQ) {
->>>>>>> 74ff78a5
                         if (b.getBlock().getHashLow().equals(blockWrapper.getBlock().getHashLow())) {
                             // after 64 sec must resend block request
                             if (now - b.getTime() > 64 * 1000) {
@@ -295,13 +264,8 @@
     public void syncPopBlock(BlockWrapper blockWrapper) {
         Block block = blockWrapper.getBlock();
 //        ByteArrayWrapper key = new ByteArrayWrapper(block.getHashLow().toArray());
-<<<<<<< HEAD
-        Queue<BlockWrapper> queue = syncMap.getOrDefault(block.getHashLow(),null);
-        if (queue!=null) {
-=======
         Queue<BlockWrapper> queue = syncMap.getOrDefault(block.getHashLow(), null);
         if (queue != null) {
->>>>>>> 74ff78a5
             syncMap.remove(block.getHashLow());
             blockchain.getXdagStats().nwaitsync--;
             queue.forEach(bw -> {
