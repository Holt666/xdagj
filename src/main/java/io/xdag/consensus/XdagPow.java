/*
 * The MIT License (MIT)
 *
 * Copyright (c) 2020-2030 The XdagJ Developers
 *
 * Permission is hereby granted, free of charge, to any person obtaining a copy
 * of this software and associated documentation files (the "Software"), to deal
 * in the Software without restriction, including without limitation the rights
 * to use, copy, modify, merge, publish, distribute, sublicense, and/or sell
 * copies of the Software, and to permit persons to whom the Software is
 * furnished to do so, subject to the following conditions:
 *
 * The above copyright notice and this permission notice shall be included in
 * all copies or substantial portions of the Software.
 *
 * THE SOFTWARE IS PROVIDED "AS IS", WITHOUT WARRANTY OF ANY KIND, EXPRESS OR
 * IMPLIED, INCLUDING BUT NOT LIMITED TO THE WARRANTIES OF MERCHANTABILITY,
 * FITNESS FOR A PARTICULAR PURPOSE AND NONINFRINGEMENT. IN NO EVENT SHALL THE
 * AUTHORS OR COPYRIGHT HOLDERS BE LIABLE FOR ANY CLAIM, DAMAGES OR OTHER
 * LIABILITY, WHETHER IN AN ACTION OF CONTRACT, TORT OR OTHERWISE, ARISING FROM,
 * OUT OF OR IN CONNECTION WITH THE SOFTWARE OR THE USE OR OTHER DEALINGS IN
 * THE SOFTWARE.
 */

package io.xdag.consensus;

import static io.xdag.utils.BasicUtils.hash2Address;
import static io.xdag.utils.BytesUtils.compareTo;
import static io.xdag.utils.BytesUtils.equalBytes;

import io.xdag.Kernel;
import io.xdag.core.Block;
import io.xdag.core.BlockWrapper;
import io.xdag.core.Blockchain;
import io.xdag.core.XdagBlock;
import io.xdag.core.XdagField;
import io.xdag.core.XdagState;
import io.xdag.crypto.Hash;
import io.xdag.listener.BlockMessage;
import io.xdag.listener.Listener;
import io.xdag.listener.PretopMessage;
import io.xdag.mine.MinerChannel;
import io.xdag.mine.manager.AwardManager;
import io.xdag.mine.manager.MinerManager;
import io.xdag.mine.miner.MinerCalculate;
import io.xdag.net.manager.XdagChannelManager;
import io.xdag.net.message.Message;
import io.xdag.mine.randomx.RandomX;
import io.xdag.mine.randomx.RandomXMemory;
import io.xdag.utils.BasicUtils;
import io.xdag.utils.XdagSha256Digest;
import io.xdag.utils.XdagTime;
import java.io.IOException;
import java.util.ArrayList;
import java.util.List;
import java.util.concurrent.BlockingQueue;
import java.util.concurrent.CopyOnWriteArrayList;
import java.util.concurrent.ExecutorService;
import java.util.concurrent.Executors;
import java.util.concurrent.LinkedBlockingQueue;
import java.util.concurrent.TimeUnit;
import java.util.concurrent.atomic.AtomicLong;
import java.util.concurrent.atomic.AtomicReference;

import lombok.extern.slf4j.Slf4j;
import org.apache.commons.lang3.RandomUtils;
import org.apache.commons.lang3.concurrent.BasicThreadFactory;
import org.apache.tuweni.bytes.Bytes;
import org.apache.tuweni.bytes.Bytes32;
import org.apache.tuweni.bytes.MutableBytes;

@Slf4j
public class XdagPow implements PoW, Listener, Runnable {

    private final Kernel kernel;
    protected BlockingQueue<Event> events = new LinkedBlockingQueue<>();
    protected Timer timer;
    protected Broadcaster broadcaster;
    // 当前区块
    protected AtomicReference<Block> generateBlock;
    protected AtomicReference<Bytes32> minShare;
    protected AtomicReference<Bytes32> minHash;
    protected XdagChannelManager channelMgr;
    protected Blockchain blockchain;
    protected volatile Bytes32 globalPretop;
    protected AtomicReference<Task> currentTask;
    protected AtomicLong taskIndex = new AtomicLong(0L);


    private final ExecutorService timerExecutor = Executors.newSingleThreadExecutor(new BasicThreadFactory.Builder()
            .namingPattern("XdagPow-timer-thread")
            .build());

    private final ExecutorService mainExecutor = Executors.newSingleThreadExecutor(new BasicThreadFactory.Builder()
            .namingPattern("XdagPow-main-thread")
            .build());

    private final ExecutorService broadcasterExecutor = Executors.newSingleThreadExecutor(new BasicThreadFactory.Builder()
            .namingPattern("XdagPow-broadcaster-thread")
            .build());
    /**
     * 存放的是过去十六个区块的hash
     */
    protected List<Bytes32> blockHashs = new CopyOnWriteArrayList<>();
    /**
     * 存放的是最小的hash
     */
    protected List<Bytes32> minShares = new CopyOnWriteArrayList<>(new ArrayList<>(16));
    /**
     * 引入矿工与奖励
     */
    protected AwardManager awardManager;
    protected MinerManager minerManager;
    protected RandomX randomXUtils;
    private boolean isRunning = false;

    public XdagPow(Kernel kernel) {
        this.kernel = kernel;
        this.blockchain = kernel.getBlockchain();
        this.channelMgr = kernel.getChannelMgr();
        this.timer = new Timer();
        this.broadcaster = new Broadcaster();
        this.minerManager = kernel.getMinerManager();
        this.awardManager = kernel.getAwardManager();
        this.randomXUtils = kernel.getRandomx();
    }

    @Override
    public void start() {
        if (!this.isRunning) {
            this.isRunning = true;

            this.minerManager = kernel.getMinerManager();

            // 容器的初始化
            for (int i = 0; i < 16; i++) {
                this.blockHashs.add(null);
                this.minShares.add(null);
            }

            timerExecutor.execute(timer);
            mainExecutor.execute(this);
            broadcasterExecutor.execute(this.broadcaster);
        }
    }

    @Override
    public void stop() {
        if (isRunning) {
            isRunning = false;
            timer.isRunning = false;
            broadcaster.isRunning = false;
        }
    }

    public void newBlock() {
        long sendTime = XdagTime.getMainTime();
        resetTimeout(sendTime);
        log.debug("Start new block generate....,sendTime:{}",sendTime);

        if (randomXUtils != null && randomXUtils.isRandomxFork(XdagTime.getEpoch(sendTime))) {
            if (randomXUtils.getRandomXPoolMemIndex() == 0) {
                randomXUtils.setRandomXPoolMemIndex((randomXUtils.getRandomXHashEpochIndex() - 1) & 1);
            }

            if (randomXUtils.getRandomXPoolMemIndex() == -1) {

                long switchTime0 = randomXUtils.getGlobalMemory()[0] == null ? 0 : randomXUtils.getGlobalMemory()[0].getSwitchTime();
                long switchTime1 = randomXUtils.getGlobalMemory()[1] == null ? 0 : randomXUtils.getGlobalMemory()[1].getSwitchTime();

                if (switchTime0 > switchTime1) {
                    if (XdagTime.getEpoch(sendTime) > switchTime0) {
                        randomXUtils.setRandomXPoolMemIndex(2);
                    } else {
                        randomXUtils.setRandomXPoolMemIndex(1);
                    }
                } else {
                    if (XdagTime.getEpoch(sendTime) > switchTime1) {
                        randomXUtils.setRandomXPoolMemIndex(1);
                    } else {
                        randomXUtils.setRandomXPoolMemIndex(2);
                    }
                }
            }

            long randomXMemIndex = randomXUtils.getRandomXPoolMemIndex() + 1;
            RandomXMemory memory = randomXUtils.getGlobalMemory()[(int) (randomXMemIndex) & 1];

            if ((XdagTime.getEpoch(XdagTime.getMainTime()) >= memory.getSwitchTime()) && (memory.getIsSwitched() == 0)) {
                randomXUtils.setRandomXPoolMemIndex(randomXUtils.getRandomXPoolMemIndex() + 1);
                memory.setIsSwitched(1);
            }
<<<<<<< HEAD
            generateBlock.set(generateRandomXBlock(sendTime));
        } else {
            generateBlock.set(generateBlock(sendTime));
=======
            generateBlock = generateRandomXBlock(sendTime);

        } else {
            generateBlock = generateBlock(sendTime);

>>>>>>> 144bc582
        }
    }


    public Block generateRandomXBlock(long sendTime) {
        // 新增任务
        taskIndex.incrementAndGet();

        Block block = blockchain.createNewBlock(null, null, true, null);
        block.signOut(kernel.getWallet().getDefKey());

        minShare.set(Bytes32.wrap(RandomUtils.nextBytes(32)));
        block.setNonce(minShare.get());

//        minHash = Hex.decode("ffffffffffffffffffffffffffffffffffffffffffffffffffffffffffffffff");
        minHash.set(Bytes32.fromHexString("ffffffffffffffffffffffffffffffffffffffffffffffffffffffffffffffff"));

        currentTask.set(createTaskByRandomXBlock(block, sendTime));

        log.info("current task seed is {}",currentTask.get().getTask()[1].getData().toHexString());
        // 更新poolminer的贡献

        minerManager.updateTask(currentTask.get());
        awardManager.onNewTask(currentTask.get());
        log.debug("send randomx task to miners");
        log.debug("Generate RandomX block :{}", BasicUtils.hash2Address(block.getHash()));
        return block;
    }

    public Block generateBlock(long sendTime) {
        // 新增任务
        taskIndex.incrementAndGet();

        Block block = blockchain.createNewBlock(null, null, true, null);
        block.signOut(kernel.getWallet().getDefKey());

        minShare.set(Bytes32.wrap(RandomUtils.nextBytes(32)));
        block.setNonce(minShare.get());
        // 初始nonce, 计算minhash但不作为最终hash
        minHash.set(block.recalcHash());

        currentTask.set(createTaskByNewBlock(block, sendTime));
        // 发送给矿工

        // 更新poolminer的贡献
        minerManager.updateTask(currentTask.get());
        awardManager.onNewTask(currentTask.get());
        log.debug("send origin task to Miners");
        log.debug("Generate block :{}", BasicUtils.hash2Address(block.getHash()));
        return block;
    }

    protected void resetTimeout(long timeout) {
        timer.timeout(timeout);
        events.removeIf(e->e.type== Event.Type.TIMEOUT);
    }

    @Override
    public boolean isRunning() {
        return this.isRunning;
    }

    /**
     * 每收到一个miner的信息 之后都会在这里进行一次计算
     */
    @Override
    public void receiveNewShare(MinerChannel channel, Message msg) {
        if (!this.isRunning) {
            return;
        }

        XdagField shareInfo = new XdagField(msg.getEncoded().mutableCopy());
        log.debug("Receive share From PoolChannel, Shareinfo:{}", shareInfo.getData().toHexString());
        onNewShare(shareInfo, channel);
    }

    public void receiveNewPretop(Bytes pretop) {
        if (!this.isRunning) {
            return;
        }
        if (!equalBytes(pretop.toArray(), globalPretop.toArray())) {
            globalPretop = Bytes32.wrap(blockchain.getXdagTopStatus().getPreTop());
            events.add(new Event(Event.Type.NEW_PRETOP, pretop));
        }
    }

    protected void onNewShare(XdagField shareInfo, MinerChannel channel) {
        Task task = currentTask.get();
        try {
            log.debug("Receive a share:{} from miner:{} for block:{}",shareInfo.getData(),channel.getAddressHash(),BasicUtils.hash2Address(generateBlock.getHash()));
            Bytes32 hash;
            // if randomx fork
            if (kernel.getRandomx().isRandomxFork(task.getTaskTime())) {
                MutableBytes taskData = MutableBytes.create(64);
//                currentTask.getTask()[0].getData().copyTo(taskData, 0);
                taskData.set(0, task.getTask()[0].getData());
//                shareInfo.getData().reverse().copyTo(taskData, 32);
                taskData.set(32, shareInfo.getData().mutableSlice(0,32).reverse());
                hash = Bytes32.wrap(kernel.getRandomx()
                        .randomXPoolCalcHash(taskData, taskData.size(), task.getTaskTime()).reverse());
            } else {
                XdagSha256Digest digest = new XdagSha256Digest(task.getDigest());
//                hash = Bytes32.wrap(digest.sha256Final(Arrays.reverse(shareInfo.getData().toArray())));
                hash = Bytes32.wrap(digest.sha256Final(shareInfo.getData().reverse()));
            }

<<<<<<< HEAD
            synchronized (minHash) {
                Bytes32 mh = minHash.get();
                if (compareTo(hash.toArray(), 0, 32, mh.toArray(), 0, 32) < 0) {
                    minHash.set(hash);
                    minShare.set(Bytes32.wrap(shareInfo.getData().reverse()));

                    // put minshare into nonce
                    Block b = generateBlock.get();
                    b.setNonce(minShare.get());

                    //myron
                    int index = (int) ((currentTask.get().getTaskTime() >> 16) & kernel.getConfig().getPoolSpec()
                            .getAwardEpoch());
                    // int index = (int) ((currentTask.getTaskTime() >> 16) & 7);
                    minShares.set(index, minShare.get());
                    blockHashs.set(index, b.recalcHash());

                    log.debug("New MinHash :" + mh.toHexString());
                    log.debug("New MinShare :" + minShare.get().toHexString());
                }
=======
            if (compareTo(hash.toArray(), 0, 32, minHash.toArray(), 0, 32) < 0) {
                minHash = hash;
                minShare = Bytes32.wrap(shareInfo.getData().reverse());

                // put minshare into nonce
                generateBlock.setNonce(minShare);
                log.debug("Update nonce:{} for block:{}",minShare,BasicUtils.hash2Address(generateBlock.getHash()));
                //myron
                int index = (int) ((currentTask.getTaskTime() >> 16) & kernel.getConfig().getPoolSpec()
                        .getAwardEpoch());
                // int index = (int) ((currentTask.getTaskTime() >> 16) & 7);
                minShares.set(index, minShare);
                blockHashs.set(index, generateBlock.recalcHash());

                log.debug("New MinShare:{} & New MinHash:{} from miner:{}",minHash.toHexString(),minShare.toHexString(),channel.getAddressHash());

>>>>>>> 144bc582
            }
            //update miner state
            MinerCalculate.updateMeanLogDiff(channel, currentTask.get(), hash);
            MinerCalculate.calculateNopaidShares(kernel.getConfig(), channel, hash, currentTask.get().getTaskTime());
        } catch (Exception e) {
            log.error(e.getMessage(), e);
        }
    }

    protected void onTimeout() {
        Block b  = generateBlock.get();
        if (b != null) {
            log.debug("Broadcast locally generated blockchain, waiting to be verified. block hash = [{}]",
<<<<<<< HEAD
                    b.getHash().toHexString());
=======
                    BasicUtils.hash2Address(generateBlock.getHash()));
>>>>>>> 144bc582
            // 发送区块 如果有的话 然后开始生成新区块
            kernel.getBlockchain().tryToConnect(new Block(new XdagBlock(b.toBytes())));
            awardManager.addAwardBlock(minShare.get(), b.getHash(), b.getTimestamp());
            BlockWrapper bw = new BlockWrapper(new Block(new XdagBlock(b.toBytes())),
                    kernel.getConfig().getNodeSpec().getTTL());

            broadcaster.broadcast(bw);
        }
        newBlock();
    }

    protected void onNewPreTop() {
        log.debug("Receive New PreTop");
        newBlock();
    }

    /**
     * 创建RandomX的任务
     */
    private Task createTaskByRandomXBlock(Block block, long sendTime) {
        Task newTask = new Task();
        XdagField[] task = new XdagField[2];

        RandomXMemory memory = randomXUtils.getGlobalMemory()[(int) randomXUtils.getRandomXPoolMemIndex() & 1];

//        Bytes32 rxHash = Hash.sha256(Bytes.wrap(BytesUtils.subArray(block.getXdagBlock().getData(),0,480)));
        Bytes32 rxHash = Hash.sha256(block.getXdagBlock().getData().slice(0, 480));

        // todo
        task[0] = new XdagField(rxHash.mutableCopy());
        task[1] = new XdagField(MutableBytes.wrap(memory.getSeed()));

        newTask.setTask(task);
        newTask.setTaskTime(XdagTime.getEpoch(sendTime));
        newTask.setTaskIndex(taskIndex.get());

        return newTask;
    }

    /**
     * 创建原始任务
     */
    private Task createTaskByNewBlock(Block block, long sendTime) {
        Task newTask = new Task();

        XdagField[] task = new XdagField[2];
        task[1] = block.getXdagBlock().getField(14);
//        byte[] data = new byte[448];
        MutableBytes data = MutableBytes.create(448);

//        System.arraycopy(block.getXdagBlock().getData(), 0, data, 0, 448);
        data.set(0, block.getXdagBlock().getData().slice(0, 448));

        XdagSha256Digest currentTaskDigest = new XdagSha256Digest();
        try {
            currentTaskDigest.sha256Update(data);
            byte[] state = currentTaskDigest.getState();
            task[0] = new XdagField(MutableBytes.wrap(state));
            currentTaskDigest.sha256Update(block.getXdagBlock().getField(14).getData());
        } catch (IOException e) {
            log.error(e.getMessage(), e);
        }
        newTask.setTask(task);
        newTask.setTaskTime(XdagTime.getEpoch(sendTime));
        newTask.setTaskIndex(taskIndex.get());
        newTask.setDigest(currentTaskDigest);
        return newTask;
    }

    @Override
    public void run() {
        log.info("Main PoW start ....");
        //       resetTimeout(XdagTime.getEndOfEpoch(XdagTime.getCurrentTimestamp() + 64));
        timer.timeout(XdagTime.getEndOfEpoch(XdagTime.getCurrentTimestamp() + 64));
        // init pretop
        globalPretop = Bytes32.wrap(blockchain.getXdagTopStatus().getPreTop());
        while (this.isRunning) {
            try {
                Event ev = events.poll(10, TimeUnit.MILLISECONDS);
                if (ev == null) {
                    continue;
                }
                switch (ev.getType()) {
                    case NEW_DIFF:
                        break;
                    case TIMEOUT:
                        // TODO : 判断当前是否可以进行产块
                        if (kernel.getXdagState() == XdagState.SDST || kernel.getXdagState() == XdagState.STST || kernel.getXdagState() == XdagState.SYNC) {
                            onTimeout();
                        }
                        break;
                    case NEW_PRETOP:
                        if (kernel.getXdagState() == XdagState.SDST || kernel.getXdagState() == XdagState.STST || kernel.getXdagState() == XdagState.SYNC) {
                            onNewPreTop();
                        }
                        break;
                    default:
                        break;
                }
            } catch (InterruptedException e) {
                log.error(e.getMessage(), e);
            }
        }
    }

    @Override
    public void onMessage(io.xdag.listener.Message msg) {
        if (msg instanceof BlockMessage) {
            BlockMessage message = (BlockMessage) msg;
            BlockWrapper bw = new BlockWrapper(new Block(new XdagBlock(message.getData().toArray())),
                    kernel.getConfig().getNodeSpec().getTTL());
            broadcaster.broadcast(bw);
        }
        if (msg instanceof PretopMessage) {
            PretopMessage message = (PretopMessage) msg;
            receiveNewPretop(message.getData());
        }
    }

    public static class Event {

        private final Type type;
        private final Object data;
        private Object channel;

        public Event(Type type) {
            this(type, null);
        }

        public Event(Type type, Object data) {
            this.type = type;
            this.data = data;
        }

        public Event(Type type, Object data, Object channel) {
            this.type = type;
            this.data = data;
            this.channel = channel;
        }

        public Type getType() {
            return type;
        }

        @SuppressWarnings("unchecked")
        public <T> T getData() {
            return (T) data;
        }

        @SuppressWarnings("unchecked")
        public <T> T getChannel() {
            return (T) channel;
        }

        @Override
        public String toString() {
            return "Event [type=" + type + ", data=" + data + "]";
        }

        public enum Type {
            /**
             * Received a timeout signal.
             */
            TIMEOUT,
            /**
             * Received a new pretop message.
             */
            NEW_PRETOP,
            /**
             * Received a new largest diff message.
             */
            NEW_DIFF,
        }
    }

    // TODO: change to scheduleAtFixRate
    public class Timer implements Runnable {

        private long timeout;
        private boolean isRunning = false;

        @Override
        public void run() {
            this.isRunning = true;
            while (this.isRunning) {
                if (timeout != -1 && XdagTime.getCurrentTimestamp() > timeout) {
                    log.debug("CurrentTimestamp:{},sendTime:{} Timeout!",XdagTime.getCurrentTimestamp(),timeout);
                    events.add(new Event(Event.Type.TIMEOUT));
                    timeout = -1;
                    continue;
                }
                try {
                    Thread.sleep(10);
                } catch (InterruptedException e) {
                    log.error(e.getMessage(), e);
                }
            }
        }

        public void timeout(long sendtime) {
            if (sendtime < 0) {
                throw new IllegalArgumentException("Timeout can not be negative");
            }
            this.timeout = sendtime;
        }
    }

    public class Broadcaster implements Runnable {
        private final LinkedBlockingQueue<BlockWrapper> queue = new LinkedBlockingQueue<>();
        private volatile boolean isRunning = false;

        @Override
        public void run() {
            isRunning = true;
            while (isRunning) {
                BlockWrapper bw = null;
                try {
                    bw = queue.poll(50, TimeUnit.MILLISECONDS);
                } catch (InterruptedException e) {
                    log.error(e.getMessage(), e);
                }
                if (bw != null) {
                    log.debug("send new PoW block:{}",BasicUtils.hash2Address(bw.getBlock().getHash()));
                    channelMgr.sendNewBlock(bw);
                }
            }
        }

        public void broadcast(BlockWrapper bw) {
            if (!queue.offer(bw)) {
                log.error("Failed to add a message to the broadcast queue: block = {}", bw.getBlock()
                        .getHash().toHexString());
            }
        }
    }
}<|MERGE_RESOLUTION|>--- conflicted
+++ resolved
@@ -47,7 +47,6 @@
 import io.xdag.net.message.Message;
 import io.xdag.mine.randomx.RandomX;
 import io.xdag.mine.randomx.RandomXMemory;
-import io.xdag.utils.BasicUtils;
 import io.xdag.utils.XdagSha256Digest;
 import io.xdag.utils.XdagTime;
 import java.io.IOException;
@@ -154,9 +153,9 @@
     }
 
     public void newBlock() {
+        log.debug("Start new block generate....");
         long sendTime = XdagTime.getMainTime();
         resetTimeout(sendTime);
-        log.debug("Start new block generate....,sendTime:{}",sendTime);
 
         if (randomXUtils != null && randomXUtils.isRandomxFork(XdagTime.getEpoch(sendTime))) {
             if (randomXUtils.getRandomXPoolMemIndex() == 0) {
@@ -190,17 +189,9 @@
                 randomXUtils.setRandomXPoolMemIndex(randomXUtils.getRandomXPoolMemIndex() + 1);
                 memory.setIsSwitched(1);
             }
-<<<<<<< HEAD
             generateBlock.set(generateRandomXBlock(sendTime));
         } else {
             generateBlock.set(generateBlock(sendTime));
-=======
-            generateBlock = generateRandomXBlock(sendTime);
-
-        } else {
-            generateBlock = generateBlock(sendTime);
-
->>>>>>> 144bc582
         }
     }
 
@@ -274,7 +265,7 @@
 
         XdagField shareInfo = new XdagField(msg.getEncoded().mutableCopy());
         log.debug("Receive share From PoolChannel, Shareinfo:{}", shareInfo.getData().toHexString());
-        onNewShare(shareInfo, channel);
+        events.add(new Event(Event.Type.NEW_SHARE, shareInfo, channel));
     }
 
     public void receiveNewPretop(Bytes pretop) {
@@ -307,7 +298,6 @@
                 hash = Bytes32.wrap(digest.sha256Final(shareInfo.getData().reverse()));
             }
 
-<<<<<<< HEAD
             synchronized (minHash) {
                 Bytes32 mh = minHash.get();
                 if (compareTo(hash.toArray(), 0, 32, mh.toArray(), 0, 32) < 0) {
@@ -328,24 +318,6 @@
                     log.debug("New MinHash :" + mh.toHexString());
                     log.debug("New MinShare :" + minShare.get().toHexString());
                 }
-=======
-            if (compareTo(hash.toArray(), 0, 32, minHash.toArray(), 0, 32) < 0) {
-                minHash = hash;
-                minShare = Bytes32.wrap(shareInfo.getData().reverse());
-
-                // put minshare into nonce
-                generateBlock.setNonce(minShare);
-                log.debug("Update nonce:{} for block:{}",minShare,BasicUtils.hash2Address(generateBlock.getHash()));
-                //myron
-                int index = (int) ((currentTask.getTaskTime() >> 16) & kernel.getConfig().getPoolSpec()
-                        .getAwardEpoch());
-                // int index = (int) ((currentTask.getTaskTime() >> 16) & 7);
-                minShares.set(index, minShare);
-                blockHashs.set(index, generateBlock.recalcHash());
-
-                log.debug("New MinShare:{} & New MinHash:{} from miner:{}",minHash.toHexString(),minShare.toHexString(),channel.getAddressHash());
-
->>>>>>> 144bc582
             }
             //update miner state
             MinerCalculate.updateMeanLogDiff(channel, currentTask.get(), hash);
@@ -359,11 +331,7 @@
         Block b  = generateBlock.get();
         if (b != null) {
             log.debug("Broadcast locally generated blockchain, waiting to be verified. block hash = [{}]",
-<<<<<<< HEAD
                     b.getHash().toHexString());
-=======
-                    BasicUtils.hash2Address(generateBlock.getHash()));
->>>>>>> 144bc582
             // 发送区块 如果有的话 然后开始生成新区块
             kernel.getBlockchain().tryToConnect(new Block(new XdagBlock(b.toBytes())));
             awardManager.addAwardBlock(minShare.get(), b.getHash(), b.getTimestamp());
@@ -436,7 +404,7 @@
     @Override
     public void run() {
         log.info("Main PoW start ....");
-        //       resetTimeout(XdagTime.getEndOfEpoch(XdagTime.getCurrentTimestamp() + 64));
+ //       resetTimeout(XdagTime.getEndOfEpoch(XdagTime.getCurrentTimestamp() + 64));
         timer.timeout(XdagTime.getEndOfEpoch(XdagTime.getCurrentTimestamp() + 64));
         // init pretop
         globalPretop = Bytes32.wrap(blockchain.getXdagTopStatus().getPreTop());
@@ -586,7 +554,6 @@
                     log.error(e.getMessage(), e);
                 }
                 if (bw != null) {
-                    log.debug("send new PoW block:{}",BasicUtils.hash2Address(bw.getBlock().getHash()));
                     channelMgr.sendNewBlock(bw);
                 }
             }
