--- conflicted
+++ resolved
@@ -46,15 +46,6 @@
 import io.xdag.randomx.RandomXMemory;
 import io.xdag.utils.XdagSha256Digest;
 import io.xdag.utils.XdagTime;
-<<<<<<< HEAD
-import lombok.extern.slf4j.Slf4j;
-import org.apache.commons.lang3.RandomUtils;
-import org.apache.tuweni.bytes.Bytes;
-import org.apache.tuweni.bytes.Bytes32;
-import org.apache.tuweni.bytes.MutableBytes;
-
-=======
->>>>>>> 74ff78a5
 import java.io.IOException;
 import java.util.ArrayList;
 import java.util.List;
@@ -62,17 +53,11 @@
 import java.util.concurrent.CopyOnWriteArrayList;
 import java.util.concurrent.LinkedBlockingQueue;
 import java.util.concurrent.TimeUnit;
-<<<<<<< HEAD
-
-import static io.xdag.utils.BytesUtils.compareTo;
-import static io.xdag.utils.BytesUtils.equalBytes;
-=======
 import lombok.extern.slf4j.Slf4j;
 import org.apache.commons.lang3.RandomUtils;
 import org.apache.tuweni.bytes.Bytes;
 import org.apache.tuweni.bytes.Bytes32;
 import org.apache.tuweni.bytes.MutableBytes;
->>>>>>> 74ff78a5
 
 @Slf4j
 public class XdagPow implements PoW, Listener, Runnable {
@@ -83,24 +68,6 @@
     protected Broadcaster broadcaster;
     // 当前区块
     protected Block generateBlock;
-<<<<<<< HEAD
-
-    protected Bytes32 minShare;
-    protected Bytes32 minHash;
-
-    protected XdagChannelManager channelMgr;
-    protected Blockchain blockchain;
-
-    protected Bytes32 globalPretop;
-    protected Task currentTask;
-    protected long taskIndex = 0;
-
-    /** 存放的是过去十六个区块的hash */
-    protected List<Bytes32> blockHashs = new CopyOnWriteArrayList<>();
-    /** 存放的是最小的hash */
-    protected List<Bytes32> minShares = new CopyOnWriteArrayList<>(new ArrayList<>(16));
-    /** 引入矿工与奖励 */
-=======
     protected Bytes32 minShare;
     protected Bytes32 minHash;
     protected XdagChannelManager channelMgr;
@@ -119,7 +86,6 @@
     /**
      * 引入矿工与奖励
      */
->>>>>>> 74ff78a5
     protected AwardManager awardManager;
     protected MinerManager minerManager;
     protected RandomX randomXUtils;
@@ -287,11 +253,7 @@
         if (!this.isRunning) {
             return;
         }
-<<<<<<< HEAD
-        if (!equalBytes(pretop.toArray(),globalPretop.toArray())) {
-=======
         if (!equalBytes(pretop.toArray(), globalPretop.toArray())) {
->>>>>>> 74ff78a5
             globalPretop = Bytes32.wrap(blockchain.getXdagTopStatus().getPreTop());
             events.add(new Event(Event.Type.NEW_PRETOP, pretop));
         }
@@ -307,23 +269,14 @@
                 taskData.set(0, currentTask.getTask()[0].getData());
 //                shareInfo.getData().reverse().copyTo(taskData, 32);
                 taskData.set(32, shareInfo.getData().reverse());
-<<<<<<< HEAD
-                hash = Bytes32.wrap(kernel.getRandomXUtils().randomXPoolCalcHash(taskData, taskData.size(), currentTask.getTaskTime()).reverse());
-            } else{
-=======
                 hash = Bytes32.wrap(kernel.getRandomXUtils()
                         .randomXPoolCalcHash(taskData, taskData.size(), currentTask.getTaskTime()).reverse());
             } else {
->>>>>>> 74ff78a5
                 XdagSha256Digest digest = new XdagSha256Digest(currentTask.getDigest());
 //                hash = Bytes32.wrap(digest.sha256Final(Arrays.reverse(shareInfo.getData().toArray())));
                 hash = Bytes32.wrap(digest.sha256Final(shareInfo.getData().reverse()));
             }
 
-<<<<<<< HEAD
-
-=======
->>>>>>> 74ff78a5
             if (compareTo(hash.toArray(), 0, 32, minHash.toArray(), 0, 32) < 0) {
                 minHash = hash;
                 minShare = Bytes32.wrap(shareInfo.getData().reverse());
@@ -357,12 +310,8 @@
             // 发送区块 如果有的话 然后开始生成新区块
             kernel.getBlockchain().tryToConnect(new Block(new XdagBlock(generateBlock.toBytes())));
             awardManager.addAwardBlock(minShare, generateBlock.getHash(), generateBlock.getTimestamp());
-<<<<<<< HEAD
-            BlockWrapper bw = new BlockWrapper(new Block(new XdagBlock(generateBlock.toBytes())), kernel.getConfig().getNodeSpec().getTTL());
-=======
             BlockWrapper bw = new BlockWrapper(new Block(new XdagBlock(generateBlock.toBytes())),
                     kernel.getConfig().getNodeSpec().getTTL());
->>>>>>> 74ff78a5
 
             broadcaster.broadcast(bw);
         }
@@ -384,11 +333,7 @@
         RandomXMemory memory = randomXUtils.getGlobalMemory()[(int) randomXUtils.getRandomXPoolMemIndex() & 1];
 
 //        Bytes32 rxHash = Hash.sha256(Bytes.wrap(BytesUtils.subArray(block.getXdagBlock().getData(),0,480)));
-<<<<<<< HEAD
-        Bytes32 rxHash = Hash.sha256(block.getXdagBlock().getData().slice(0,480));
-=======
         Bytes32 rxHash = Hash.sha256(block.getXdagBlock().getData().slice(0, 480));
->>>>>>> 74ff78a5
 
         // todo
         task[0] = new XdagField(rxHash.mutableCopy());
