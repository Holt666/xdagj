/*
 * The MIT License (MIT)
 *
 * Copyright (c) 2020-2030 The XdagJ Developers
 *
 * Permission is hereby granted, free of charge, to any person obtaining a copy
 * of this software and associated documentation files (the "Software"), to deal
 * in the Software without restriction, including without limitation the rights
 * to use, copy, modify, merge, publish, distribute, sublicense, and/or sell
 * copies of the Software, and to permit persons to whom the Software is
 * furnished to do so, subject to the following conditions:
 *
 * The above copyright notice and this permission notice shall be included in
 * all copies or substantial portions of the Software.
 *
 * THE SOFTWARE IS PROVIDED "AS IS", WITHOUT WARRANTY OF ANY KIND, EXPRESS OR
 * IMPLIED, INCLUDING BUT NOT LIMITED TO THE WARRANTIES OF MERCHANTABILITY,
 * FITNESS FOR A PARTICULAR PURPOSE AND NONINFRINGEMENT. IN NO EVENT SHALL THE
 * AUTHORS OR COPYRIGHT HOLDERS BE LIABLE FOR ANY CLAIM, DAMAGES OR OTHER
 * LIABILITY, WHETHER IN AN ACTION OF CONTRACT, TORT OR OTHERWISE, ARISING FROM,
 * OUT OF OR IN CONNECTION WITH THE SOFTWARE OR THE USE OR OTHER DEALINGS IN
 * THE SOFTWARE.
 */
package io.xdag.consensus;

import static io.xdag.config.Config.AWARD_EPOCH;
import static io.xdag.utils.FastByteComparisons.compareTo;

import java.io.IOException;
import java.util.ArrayList;
import java.util.List;
import java.util.concurrent.BlockingQueue;
import java.util.concurrent.CopyOnWriteArrayList;
import java.util.concurrent.LinkedBlockingQueue;
import java.util.concurrent.TimeUnit;

import io.xdag.config.Config;
import io.xdag.core.*;

import io.xdag.crypto.Hash;
import io.xdag.libp2p.manager.ChannelManager;
import io.xdag.listener.Listener;
import io.xdag.randomx.RandomX;
import io.xdag.randomx.RandomXMemory;
import io.xdag.utils.BytesUtils;
import io.xdag.utils.FastByteComparisons;
import org.apache.commons.lang3.RandomUtils;
import io.xdag.Kernel;
import io.xdag.mine.MinerChannel;
import io.xdag.mine.manager.AwardManager;
import io.xdag.mine.manager.MinerManager;
import io.xdag.mine.miner.MinerCalculate;
import io.xdag.net.manager.XdagChannelManager;
import io.xdag.net.message.Message;
import io.xdag.utils.XdagSha256Digest;
import io.xdag.utils.XdagTime;
import lombok.extern.slf4j.Slf4j;
import org.bouncycastle.util.Arrays;
import org.bouncycastle.util.encoders.Hex;

@Slf4j
public class XdagPow implements PoW, Listener, Runnable {

    protected BlockingQueue<Event> events = new LinkedBlockingQueue<>();
    protected Timer timer;
    protected Broadcaster broadcaster;

    // 当前区块
    protected Block generateBlock;

    protected byte[] minShare;
    protected byte[] minHash;

    protected XdagChannelManager channelMgr;
    protected Blockchain blockchain;

    protected byte[] globalPretop;
    protected Task currentTask;
    protected long taskIndex = 0;

    /** 存放的是过去十六个区块的hash */
    protected List<byte[]> blockHashs = new CopyOnWriteArrayList<byte[]>();
    /** 存放的是最小的hash */
    protected List<byte[]> minShares = new CopyOnWriteArrayList<>(new ArrayList<>(16));
    /** 引入矿工与奖励 */
    protected AwardManager awardManager;
    protected MinerManager minerManager;


    private Kernel kernel;

    private boolean isRunning = false;

    private ChannelManager channelManager;

    protected RandomX randomXUtils;

    public XdagPow(Kernel kernel) {
        this.kernel = kernel;
        this.blockchain = kernel.getBlockchain();
        this.channelMgr = kernel.getChannelMgr();
        this.timer = new Timer();
        this.broadcaster = new Broadcaster();
        this.minerManager = kernel.getMinerManager();
        this.awardManager = kernel.getAwardManager();
        this.channelManager = kernel.getChannelManager();

        this.randomXUtils = kernel.getRandomXUtils();
    }

    @Override
    public void start() {
        if (!this.isRunning) {
            this.isRunning = true;

            this.minerManager = kernel.getMinerManager();

            // 容器的初始化
            for (int i = 0; i < 16; i++) {
                this.blockHashs.add(null);
                this.minShares.add(null);
            }

            new Thread(this.timer, "xdag-pow-timer").start();
            new Thread(this, "xdag-pow-main").start();
            new Thread(this.broadcaster, "xdag-pow-broadcaster").start();
        }
    }

    @Override
    public void stop() {
        if (this.isRunning) {
            this.isRunning = false;
            this.timer.isRunning = false;
            this.broadcaster.isRunning = false;
        }
    }

    public void newBlock() {
        log.debug("Start new block generate....");
        long sendTime = XdagTime.getMainTime();
        resetTimeout(sendTime);

        if (randomXUtils.isRandomxFork(XdagTime.getEpoch(sendTime))) {
            if (randomXUtils.getRandomXPoolMemIndex() == 0) {
                randomXUtils.setRandomXPoolMemIndex( (randomXUtils.getRandomXHashEpochIndex() - 1) & 1);
            }

            if(randomXUtils.getRandomXPoolMemIndex() == -1) {

                long switchTime0 = randomXUtils.getGlobalMemory()[0] == null?0:randomXUtils.getGlobalMemory()[0].getSwitchTime();
                long switchTime1 = randomXUtils.getGlobalMemory()[1] == null?0:randomXUtils.getGlobalMemory()[1].getSwitchTime();

                if(switchTime0 > switchTime1) {
                    if(XdagTime.getEpoch(sendTime) > switchTime0) {
                        randomXUtils.setRandomXPoolMemIndex(2);
                    } else {
                        randomXUtils.setRandomXPoolMemIndex(1);
                    }
                } else {
                    if(XdagTime.getEpoch(sendTime) > switchTime1) {
                        randomXUtils.setRandomXPoolMemIndex(1);
                    } else {
                        randomXUtils.setRandomXPoolMemIndex(2);
                    }
                }
            }

            long randomXMemIndex = randomXUtils.getRandomXPoolMemIndex() + 1;
            RandomXMemory memory = randomXUtils.getGlobalMemory()[(int)(randomXMemIndex) & 1];

            if(( XdagTime.getEpoch(XdagTime.getMainTime()) >= memory.getSwitchTime() ) && (memory.getIsSwitched() == 0)) {
                randomXUtils.setRandomXPoolMemIndex(randomXUtils.getRandomXPoolMemIndex()+1);
                memory.setIsSwitched(1);
            }

            generateBlock = generateRandomXBlock(sendTime);
        } else {
            generateBlock = generateBlock(sendTime);
        }
    }


    public Block generateRandomXBlock(long sendTime) {
        // 新增任务
        log.debug("Generate RandomX block...");
        taskIndex++;

        Block block = blockchain.createNewBlock(null, null, true, null);
        block.signOut(kernel.getWallet().getDefKey().ecKey);

        minShare = RandomUtils.nextBytes(32);
        block.setNonce(minShare);

        minHash = Hex.decode("ffffffffffffffffffffffffffffffffffffffffffffffffffffffffffffffff");

        currentTask = createTaskByRandomXBlock(block, sendTime);

        // 更新poolminer的贡献
        log.debug("Send Task to Miners");
        minerManager.updateTask(currentTask);
        awardManager.onNewTask(currentTask);

//        MinerCalculate.calculateNopaidShares(
//                awardManager.getPoolMiner(), minHash, block.getTimestamp());
        return block;
    }

    public Block generateBlock(long sendTime) {
        // 新增任务
        taskIndex++;

        Block block = blockchain.createNewBlock(null, null, true, null);
        block.signOut(kernel.getWallet().getDefKey().ecKey);

        minShare = RandomUtils.nextBytes(32);
        block.setNonce(minShare);
        // 初始nonce, 计算minhash但不作为最终hash
        minHash = block.recalcHash();

        currentTask = createTaskByNewBlock(block,sendTime);
        // 发送给矿工
        log.debug("Send Task to Miners");
        // 更新poolminer的贡献
        minerManager.updateTask(currentTask);
        awardManager.onNewTask(currentTask);

//        MinerCalculate.calculateNopaidShares(
//                awardManager.getPoolMiner(), minHash, block.getTimestamp());
        return block;
    }

    protected void resetTimeout(long timeout) {
        timer.timeout(timeout);
        events.removeIf(e -> e.type == Event.Type.TIMEOUT);
    }

    @Override
    public boolean isRunning() {
        return this.isRunning;
    }

    /** 每收到一个miner的信息 之后都会在这里进行一次计算 */
    @Override
    public void receiveNewShare(MinerChannel channel, Message msg) {
        log.debug("Receive share From PoolChannel");
        if (!this.isRunning) {
            return;
        }

        XdagField shareInfo = new XdagField(msg.getEncoded());
<<<<<<< HEAD
        log.debug("shareinfo:{}", Hex.toHexString(shareInfo.getData()));
=======
        log.debug(" shareinfo:" + Hex.toHexString(shareInfo.getData()));
>>>>>>> d9582ae0
        events.add(new Event(Event.Type.NEW_SHARE, shareInfo, channel));
    }

    public void receiveNewPretop(byte[] pretop) {
        log.debug("ReceiveNewPretop");
        if (!this.isRunning) {
            return;
        }
        if (!FastByteComparisons.equalBytes(pretop,globalPretop)) {
            globalPretop = blockchain.getXdagTopStatus().getPreTop();
            events.add(new Event(Event.Type.NEW_PRETOP, pretop));
        }
    }

    protected void onNewShare(XdagField shareInfo, MinerChannel channel) {
        try {
            log.debug("On new share...");
            byte[] hash;
            // if randomx fork
            if (kernel.getRandomXUtils().isRandomxFork(currentTask.getTaskTime())) {
                byte[] taskData = new byte[64];
                System.arraycopy(currentTask.getTask()[0].getData(),0,taskData,0,32);
                System.arraycopy(Arrays.reverse(shareInfo.getData()),0,taskData,32,32);
                hash = Arrays.reverse(kernel.getRandomXUtils().randomXPoolCalcHash(taskData, taskData.length, currentTask.getTaskTime()));
            } else{
                XdagSha256Digest digest = new XdagSha256Digest(currentTask.getDigest());
                hash = digest.sha256Final(Arrays.reverse(shareInfo.getData()));
            }

            log.debug("the new Hash is [{}]",Hex.toHexString(hash));

            if (compareTo(hash, 0, 32, minHash, 0, 32) < 0) {
                minHash = hash;
                minShare = Arrays.reverse(shareInfo.getData());

                // put minshare into nonce
                generateBlock.setNonce(minShare);

                //myron
                int index = (int) ((currentTask.getTaskTime() >> 16) & AWARD_EPOCH);
                // int index = (int) ((currentTask.getTaskTime() >> 16) & 7);
                minShares.set(index, minShare);
                blockHashs.set(index, generateBlock.recalcHash());

                log.debug("New MinHash :" + Hex.toHexString(minHash));
                log.debug("New MinShare :" + Hex.toHexString(minShare));

            }
            //update miner state
            MinerCalculate.updateMeanLogDiff(channel, currentTask, hash);
            MinerCalculate.calculateNopaidShares(channel, hash, currentTask.getTaskTime());
        } catch (IOException e) {
            log.error(e.getMessage(), e);
        }
    }

    protected void onTimeout() {
        if (generateBlock != null) {
            log.info("Broadcast locally generated blockchain, waiting to be verified. block hash = [{}]",
                    Hex.toHexString(generateBlock.getHash()));
            // 发送区块 如果有的话 然后开始生成新区块
            log.debug("添加并发送现有区块 开始生成新区块 sendTime:" + Long.toHexString(generateBlock.getTimestamp()));
            log.debug("End Time:" + Long.toHexString(XdagTime.getCurrentTimestamp()));
            log.debug("发送区块:" + Hex.toHexString(generateBlock.toBytes()));
            log.debug("发送区块hash:" + Hex.toHexString(generateBlock.getHashLow()));
            log.debug("发送区块hash:" + Hex.toHexString(generateBlock.getHash()));
            kernel.getBlockchain().tryToConnect(new Block(new XdagBlock(generateBlock.toBytes())));
            awardManager.addAwardBlock(minShare.clone(), generateBlock.getHash().clone(),
                    generateBlock.getTimestamp());
            BlockWrapper bw = new BlockWrapper(new Block(new XdagBlock(generateBlock.toBytes())), kernel.getConfig().getTTL());

            broadcaster.broadcast(bw);
        }
        newBlock();
    }

    protected void onNewPreTop() {
        log.debug("Receive New PreTop");
        newBlock();
    }

    /**
     * 创建RandomX的任务
     * @param block
     * @param sendTime
     * @return
     */
    private Task createTaskByRandomXBlock(Block block, long sendTime) {
        Task newTask = new Task();
        XdagField[] task = new XdagField[2];

        RandomXMemory memory = randomXUtils.getGlobalMemory()[(int) randomXUtils.getRandomXPoolMemIndex() & 1];

        byte[] rxHash = Hash.sha256(BytesUtils.subArray(block.getXdagBlock().getData(),0,480));
        // todo
        task[0] = new XdagField(rxHash);
        task[1] = new XdagField(memory.getSeed().clone());

        newTask.setTask(task);
        newTask.setTaskTime(XdagTime.getEpoch(sendTime));
        newTask.setTaskIndex(taskIndex);

        return newTask;
    }

    /**
     * 创建原始任务
     * @param block
     * @param sendTime
     * @return
     */
    private Task createTaskByNewBlock(Block block, long sendTime) {
        Task newTask = new Task();

        XdagField[] task = new XdagField[2];
        task[1] = block.getXdagBlock().getField(14);
        byte[] data = new byte[448];

        System.arraycopy(block.getXdagBlock().getData(), 0, data, 0, 448);

        XdagSha256Digest currentTaskDigest = new XdagSha256Digest();
        try {
            currentTaskDigest.sha256Update(data);
            byte[] state = currentTaskDigest.getState();
            task[0] = new XdagField(state);
            currentTaskDigest.sha256Update(block.getXdagBlock().getField(14).getData());
        } catch (IOException e) {
            e.printStackTrace();
        }
        newTask.setTask(task);
        newTask.setTaskTime(XdagTime.getEpoch(sendTime));
        newTask.setTaskIndex(taskIndex);
        newTask.setDigest(currentTaskDigest);
        return newTask;
    }

    @Override
    public void run() {
        log.debug("Main PoW start ....");
        resetTimeout(XdagTime.getEndOfEpoch(XdagTime.getCurrentTimestamp()+64));
        // init pretop
        globalPretop = blockchain.getXdagTopStatus().getPreTop();
        while (this.isRunning) {
            try {
                Event ev = events.poll(10, TimeUnit.MILLISECONDS);
                if(ev == null) {
                    continue;
                }
                switch (ev.getType()) {
                case NEW_DIFF:
                    break;
                case NEW_SHARE:
                    onNewShare(ev.getData(), ev.getChannel());
                    break;
                case TIMEOUT:
                    log.debug("Time out");
                    log.debug(kernel.getXdagState().toString());
                    // TODO : 判断当前是否可以进行产块
                    if(kernel.getXdagState() == XdagState.STST || kernel.getXdagState() == XdagState.SYNC) {
                        onTimeout();
                    }
                    break;
                case NEW_PRETOP:
                    if(kernel.getXdagState()==XdagState.STST || kernel.getXdagState() == XdagState.SYNC) {
                        onNewPreTop();
                    }
                    break;
                default:
                    break;
                }
            } catch (InterruptedException e) {
                log.debug(e.getMessage(), e);
            }
        }
    }

    @Override
    public void onMessage(io.xdag.listener.Message message) {
        receiveNewPretop(message.getData());
    }

    public static class Event {
        private final Type type;
        private final Object data;
        private Object channel;

        public Event(Type type) {
            this(type, null);
        }

        public Event(Type type, Object data) {
            this.type = type;
            this.data = data;
        }

        public Event(Type type, Object data, Object channel) {
            this.type = type;
            this.data = data;
            this.channel = channel;
        }

        public Type getType() {
            return type;
        }

        @SuppressWarnings("unchecked")
        public <T> T getData() {
            return (T) data;
        }

        @SuppressWarnings("unchecked")
        public <T> T getChannel() {
            return (T) channel;
        }

        @Override
        public String toString() {
            return "Event [type=" + type + ", data=" + data + "]";
        }

        public enum Type {
            /** Received a timeout signal. */
            TIMEOUT,
            /** Received a new share message. */
            NEW_SHARE,
            /** Received a new pretop message. */
            NEW_PRETOP,
            /** Received a new largest diff message. */
            NEW_DIFF,
        }
    }

    // TODO: change to scheduleAtFixRate
    public class Timer implements Runnable {
        private long timeout;
        private boolean isRunning = false;

        @Override
        public void run() {
            this.isRunning = true;
            while (this.isRunning) {
                if (timeout != -1 && XdagTime.getCurrentTimestamp() > timeout) {
                    events.add(new Event(Event.Type.TIMEOUT));
                    timeout = -1;
                    continue;
                }
                try {
                    Thread.sleep(10);
                } catch (InterruptedException e) {
                    e.printStackTrace();
                    log.error(e.getMessage(), e);
                }

            }
        }

        public void timeout(long sendtime) {
            if (sendtime < 0) {
                throw new IllegalArgumentException("Timeout can not be negative");
            }
            this.timeout = sendtime;
        }
    }

    public class Broadcaster implements Runnable {
        private final LinkedBlockingQueue<BlockWrapper> queue = new LinkedBlockingQueue<>();
        private boolean isRunning = false;

        @Override
        public void run() {
            this.isRunning = true;
            while (this.isRunning) {
                BlockWrapper bw = null;
                try {
                    bw = queue.poll(50, TimeUnit.MILLISECONDS);
                } catch (InterruptedException e) {
                    log.error(e.getMessage(), e);
                }
                if(bw != null) {
                    log.debug("queue take hash[{}]", Hex.toHexString(bw.getBlock().getHash()));
                    log.debug("queue take block date [{}]", Hex.toHexString(bw.getBlock().getHash()));
                    channelMgr.sendNewBlock(bw);
                    channelManager.sendNewBlock(bw);

                }
            }
        }

        public void broadcast(BlockWrapper bw) {
            if (!queue.offer(bw)) {
                log.error("Failed to add a message to the broadcast queue: block = {}", Hex.toHexString(bw.getBlock()
                        .getHash()));
            }
        }
    }
}<|MERGE_RESOLUTION|>--- conflicted
+++ resolved
@@ -249,11 +249,7 @@
         }
 
         XdagField shareInfo = new XdagField(msg.getEncoded());
-<<<<<<< HEAD
-        log.debug("shareinfo:{}", Hex.toHexString(shareInfo.getData()));
-=======
-        log.debug(" shareinfo:" + Hex.toHexString(shareInfo.getData()));
->>>>>>> d9582ae0
+        log.debug("shareinfo:" + Hex.toHexString(shareInfo.getData()));
         events.add(new Event(Event.Type.NEW_SHARE, shareInfo, channel));
     }
 
@@ -348,6 +344,8 @@
         RandomXMemory memory = randomXUtils.getGlobalMemory()[(int) randomXUtils.getRandomXPoolMemIndex() & 1];
 
         byte[] rxHash = Hash.sha256(BytesUtils.subArray(block.getXdagBlock().getData(),0,480));
+
+
         // todo
         task[0] = new XdagField(rxHash);
         task[1] = new XdagField(memory.getSeed().clone());
@@ -503,10 +501,8 @@
                 try {
                     Thread.sleep(10);
                 } catch (InterruptedException e) {
-                    e.printStackTrace();
                     log.error(e.getMessage(), e);
                 }
-
             }
         }
 
