/*
 * The MIT License (MIT)
 *
 * Copyright (c) 2020-2030 The XdagJ Developers
 *
 * Permission is hereby granted, free of charge, to any person obtaining a copy
 * of this software and associated documentation files (the "Software"), to deal
 * in the Software without restriction, including without limitation the rights
 * to use, copy, modify, merge, publish, distribute, sublicense, and/or sell
 * copies of the Software, and to permit persons to whom the Software is
 * furnished to do so, subject to the following conditions:
 *
 * The above copyright notice and this permission notice shall be included in
 * all copies or substantial portions of the Software.
 *
 * THE SOFTWARE IS PROVIDED "AS IS", WITHOUT WARRANTY OF ANY KIND, EXPRESS OR
 * IMPLIED, INCLUDING BUT NOT LIMITED TO THE WARRANTIES OF MERCHANTABILITY,
 * FITNESS FOR A PARTICULAR PURPOSE AND NONINFRINGEMENT. IN NO EVENT SHALL THE
 * AUTHORS OR COPYRIGHT HOLDERS BE LIABLE FOR ANY CLAIM, DAMAGES OR OTHER
 * LIABILITY, WHETHER IN AN ACTION OF CONTRACT, TORT OR OTHERWISE, ARISING FROM,
 * OUT OF OR IN CONNECTION WITH THE SOFTWARE OR THE USE OR OTHER DEALINGS IN
 * THE SOFTWARE.
 */
package io.xdag.libp2p;

import io.libp2p.core.Host;
import io.libp2p.core.PeerId;
import io.libp2p.core.crypto.KeyKt;
import io.libp2p.core.crypto.PrivKey;
import io.libp2p.core.dsl.Builder;
import io.libp2p.core.dsl.BuilderJKt;
import io.libp2p.core.multiformats.Multiaddr;
import io.libp2p.mux.mplex.MplexStreamMuxer;
import io.libp2p.security.noise.NoiseXXSecureChannel;
import io.libp2p.transport.tcp.TcpTransport;
import io.netty.handler.logging.LogLevel;
import io.xdag.Kernel;
import io.xdag.libp2p.RPCHandler.Firewall;
import io.xdag.libp2p.RPCHandler.RPCHandler;
import io.xdag.libp2p.manager.PeerManager;
import io.xdag.libp2p.peer.LibP2PNodeId;
import io.xdag.libp2p.peer.NodeId;
import io.xdag.libp2p.peer.Peer;
import io.xdag.libp2p.peer.PeerAddress;
import io.xdag.utils.IpUtil;
import io.xdag.utils.MultiaddrPeerAddress;
import io.xdag.utils.MultiaddrUtil;
import io.xdag.utils.SafeFuture;
import lombok.extern.slf4j.Slf4j;
import org.apache.tuweni.bytes.Bytes;

import java.net.InetAddress;
import java.net.InetSocketAddress;
import java.time.Duration;
import java.util.Optional;
import java.util.concurrent.atomic.AtomicReference;
import java.util.stream.Stream;

//import io.libp2p.core.mux.StreamMuxerProtocol;


@Slf4j
public class Libp2pNetwork implements P2PNetwork<Peer> {
    private final RPCHandler rpcHandler;
    private final int port;
    private final Host host;
    private final PrivKey privKeyBytes;
    private final NodeId nodeId;
    private final InetAddress privateAddress;
    private final PeerManager peerManager;
    private final AtomicReference<State> state = new AtomicReference<>(State.IDLE);
    private final Multiaddr advertisedAddr;
    public Libp2pNetwork(Kernel kernel){
        port = kernel.getConfig().getLibp2pPort();
        rpcHandler = new RPCHandler(kernel);
        privateAddress = IpUtil.getLocalAddress();
        peerManager = new PeerManager();
        //种子节点 Privkey从配置文件读取 非种子节点随机生成一个
        //PrivKey privKey= KeyKt.generateKeyPair(KEY_TYPE.SECP256K1,0).getFirst();
        if(kernel.getConfig().isbootnode){
            String Privkey = kernel.getConfig().getPrivkey();
            Bytes privkeybytes = Bytes.fromHexString(Privkey);
            this.privKeyBytes = KeyKt.unmarshalPrivateKey(privkeybytes.toArrayUnsafe());
        }else{
            this.privKeyBytes = kernel.getPrivKey();
        }
//        PeerId peerId = PeerId.fromHex(Hex.toHexString(privKeyBytes.publicKey().bytes()));
        PeerId peerId = PeerId.fromPubKey(privKeyBytes.publicKey());
        this.nodeId = new LibP2PNodeId(peerId);
        this.advertisedAddr =
                MultiaddrUtil.fromInetSocketAddress(
                        new InetSocketAddress(kernel.getConfig().getPoolIp(), port),nodeId);

        host = BuilderJKt.hostJ(Builder.Defaults.None,
                b->{
                    b.getIdentity().setFactory(()-> privKeyBytes);
                    b.getTransports().add(TcpTransport::new);
                    b.getSecureChannels().add(NoiseXXSecureChannel::new);
//                    b.getMuxers().add(StreamMuxerProtocol.getMplex());
                    b.getMuxers().add(MplexStreamMuxer::new);
                    b.getNetwork().listen(advertisedAddr.toString());
                    b.getProtocols().add(rpcHandler);
                    b.getDebug().getBeforeSecureHandler().setLogger(LogLevel.DEBUG, "wire.ciphered");
                    Firewall firewall = new Firewall(Duration.ofSeconds(100));
                    b.getDebug().getBeforeSecureHandler().setHandler(firewall);
                    b.getDebug().getMuxFramesHandler().setLogger(LogLevel.DEBUG, "wire.mux");
                    b.getConnectionHandlers().add(peerManager);
                });

    }

    @Override
    public SafeFuture<?> start() {
        if (!state.compareAndSet(State.IDLE, State.RUNNING)) {
            return SafeFuture.failedFuture(new IllegalStateException("Network already started"));
        }
<<<<<<< HEAD
        System.out.println("host id = "+ host.getPeerId().toString());
=======
        log.info("id ={}",host.getPeerId().toString());
>>>>>>> 3827985f
        log.info("Starting libp2p network...");
        return SafeFuture.of(host.start())
                .thenApply(
                        i -> {
                            log.info(getNodeAddress());
                            return null;
                        });
    }


    @Override
    public void dail(String peer) {
        Multiaddr address = Multiaddr.fromString(peer);
        rpcHandler.dial(host,address);
    }

    @Override
    public PeerAddress createPeerAddress(final String peerAddress) {
        return MultiaddrPeerAddress.fromAddress(peerAddress);
    }

    @Override
    public boolean isConnected(final PeerAddress peerAddress) {
        return peerManager.getPeer(peerAddress.getId()).isPresent();
    }

    @Override
    public Bytes getPrivateKey() {
        return Bytes.wrap(privKeyBytes.raw());
    }

    @Override
    public Optional<Peer> getPeer(final NodeId id) {
        return peerManager.getPeer(id);
    }

    @Override
    public Stream<Peer> streamPeers() {
        return peerManager.streamPeers();
    }

    @Override
    public NodeId parseNodeId(final String nodeId) {
        return new LibP2PNodeId(PeerId.fromBase58(nodeId));
    }

    @Override
    public int getPeerCount() {
        return peerManager.getPeerCount();
    }

    @Override
    public String getNodeAddress() {
        return advertisedAddr.toString();
    }

    @Override
    public NodeId getNodeId() {
        return nodeId;
    }


    @Override
    public SafeFuture<?> stop() {
        if (!state.compareAndSet(State.RUNNING, State.STOPPED)) {
            return SafeFuture.COMPLETE;
        }
        log.debug("LibP2PNetwork.stop()");
        return SafeFuture.of(host.stop());
    }


    public String getAddress(){
        return "/ip4/"+privateAddress.getHostAddress()+
                "/tcp/"+port;
    }
}<|MERGE_RESOLUTION|>--- conflicted
+++ resolved
@@ -114,11 +114,7 @@
         if (!state.compareAndSet(State.IDLE, State.RUNNING)) {
             return SafeFuture.failedFuture(new IllegalStateException("Network already started"));
         }
-<<<<<<< HEAD
-        System.out.println("host id = "+ host.getPeerId().toString());
-=======
         log.info("id ={}",host.getPeerId().toString());
->>>>>>> 3827985f
         log.info("Starting libp2p network...");
         return SafeFuture.of(host.start())
                 .thenApply(
