--- conflicted
+++ resolved
@@ -32,11 +32,7 @@
 
     ImportResult tryToConnect(Block block);
 
-<<<<<<< HEAD
-    Block createNewBlock(Map<Address, ECKeyPair> pairs, List<Address> to, boolean mining);
-=======
-    Block createNewBlock(Map<Address, ECKey> pairs, List<Address> to, boolean mining, String remark);
->>>>>>> 83c576d4
+    Block createNewBlock(Map<Address, ECKeyPair> pairs, List<Address> to, boolean mining, String remark);
 
     Block getBlockByHash(byte[] hash, boolean isRaw);
 
@@ -56,8 +52,6 @@
     long getSupply(long nmain);
 
     List<Block> getBlocksByTime(long starttime, long endtime);
-<<<<<<< HEAD
-=======
 
     // TODO ： 补充单元测试
     // 启动检查主块链线程
@@ -65,5 +59,4 @@
 
     // 关闭检查主块链线程
     void stopCheckMain();
->>>>>>> 83c576d4
 }