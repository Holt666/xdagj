--- conflicted
+++ resolved
@@ -1592,25 +1592,12 @@
 
     private void reward(UInt64 amount, long height){
         Block rewardBlock = blockStore.getBlockByHash(getBlockByHeight(height).getHashLow(),true);
-<<<<<<< HEAD
         Address coinbase = rewardBlock.getCoinBase();
         if(coinbase != null){
             addAmount(BasicUtils.Hash2byte(coinbase.getAddress()),amount);
             UInt64 allBalance = addressStore.getAllBalance();
             allBalance = allBalance.addExact(amount);
             addressStore.updateAllBalance(allBalance);
-=======
-        List<Address> outputs = rewardBlock.getOutputs();
-        for (Address output: outputs) {
-            if(output.type.equals(FieldType.XDAG_FIELD_COINBASE)){
-                addAmount(BasicUtils.Hash2byte(output.getAddress()),amount);
-                UInt64 allBalance = addressStore.getAllBalance();
-                allBalance = allBalance.addExact(amount);
-                addressStore.updateAllBalance(allBalance);
-                onNewTxHistory(output.getAddress(), rewardBlock.getHashLow(), XDAG_FIELD_COINBASE, amount,
-                        rewardBlock.getTimestamp(), 0, rewardBlock.getInfo().getRemark());
-            }
->>>>>>> e88a75e0
         }
     }
     private void cancelReward(Block block,UInt64 amount){
