/*
 * The MIT License (MIT)
 *
 * Copyright (c) 2020-2030 The XdagJ Developers
 *
 * Permission is hereby granted, free of charge, to any person obtaining a copy
 * of this software and associated documentation files (the "Software"), to deal
 * in the Software without restriction, including without limitation the rights
 * to use, copy, modify, merge, publish, distribute, sublicense, and/or sell
 * copies of the Software, and to permit persons to whom the Software is
 * furnished to do so, subject to the following conditions:
 *
 * The above copyright notice and this permission notice shall be included in
 * all copies or substantial portions of the Software.
 *
 * THE SOFTWARE IS PROVIDED "AS IS", WITHOUT WARRANTY OF ANY KIND, EXPRESS OR
 * IMPLIED, INCLUDING BUT NOT LIMITED TO THE WARRANTIES OF MERCHANTABILITY,
 * FITNESS FOR A PARTICULAR PURPOSE AND NONINFRINGEMENT. IN NO EVENT SHALL THE
 * AUTHORS OR COPYRIGHT HOLDERS BE LIABLE FOR ANY CLAIM, DAMAGES OR OTHER
 * LIABILITY, WHETHER IN AN ACTION OF CONTRACT, TORT OR OTHERWISE, ARISING FROM,
 * OUT OF OR IN CONNECTION WITH THE SOFTWARE OR THE USE OR OTHER DEALINGS IN
 * THE SOFTWARE.
 */

package io.xdag.core;

import static io.xdag.config.Constants.BI_APPLIED;
import static io.xdag.config.Constants.BI_EXTRA;
import static io.xdag.config.Constants.BI_MAIN;
import static io.xdag.config.Constants.BI_MAIN_CHAIN;
import static io.xdag.config.Constants.BI_MAIN_REF;
import static io.xdag.config.Constants.BI_OURS;
import static io.xdag.config.Constants.BI_REF;
import static io.xdag.config.Constants.MAIN_BIG_PERIOD_LOG;
import static io.xdag.config.Constants.MAIN_CHAIN_PERIOD;
import static io.xdag.config.Constants.MAX_ALLOWED_EXTRA;
import static io.xdag.core.XdagField.FieldType.XDAG_FIELD_HEAD;
import static io.xdag.core.XdagField.FieldType.XDAG_FIELD_HEAD_TEST;
import static io.xdag.utils.BasicUtils.getDiffByHash;
<<<<<<< HEAD
import static io.xdag.utils.BytesUtils.equalBytes;

=======
import static io.xdag.utils.BasicUtils.getHashlowByHash;
import static io.xdag.utils.BytesUtils.equalBytes;

import com.google.common.collect.Lists;
import com.google.common.primitives.UnsignedLong;
import io.xdag.Kernel;
import io.xdag.config.MainnetConfig;
import io.xdag.crypto.ECDSASignature;
import io.xdag.crypto.ECKeyPair;
import io.xdag.crypto.Hash;
import io.xdag.crypto.Sign;
import io.xdag.db.DatabaseName;
import io.xdag.db.rocksdb.RocksdbFactory;
import io.xdag.db.store.BlockStore;
import io.xdag.db.store.OrphanPool;
import io.xdag.listener.Listener;
import io.xdag.listener.Message;
import io.xdag.randomx.RandomX;
import io.xdag.snapshot.core.SnapshotInfo;
import io.xdag.snapshot.core.SnapshotUnit;
import io.xdag.snapshot.core.StatsBlock;
import io.xdag.snapshot.db.SnapshotChainStore;
import io.xdag.snapshot.db.SnapshotChainStoreImpl;
import io.xdag.utils.ByteArrayWrapper;
import io.xdag.utils.BytesUtils;
import io.xdag.utils.XdagTime;
import io.xdag.wallet.Wallet;
>>>>>>> 74ff78a5
import java.math.BigInteger;
import java.util.ArrayList;
import java.util.LinkedHashMap;
import java.util.List;
import java.util.Map;
import java.util.Objects;
import java.util.Set;
import java.util.concurrent.ConcurrentHashMap;
import java.util.concurrent.ScheduledExecutorService;
import java.util.concurrent.ScheduledFuture;
import java.util.concurrent.ScheduledThreadPoolExecutor;
import java.util.concurrent.ThreadFactory;
import java.util.concurrent.TimeUnit;
import java.util.concurrent.atomic.AtomicInteger;
import java.util.stream.Collectors;
import javax.annotation.Nonnull;
import lombok.Getter;
import lombok.Setter;
import lombok.extern.slf4j.Slf4j;
import org.apache.commons.collections4.CollectionUtils;
import org.apache.tuweni.bytes.Bytes;
import org.apache.tuweni.bytes.Bytes32;
import org.apache.tuweni.bytes.MutableBytes;
<<<<<<< HEAD
=======
import org.bouncycastle.math.ec.ECPoint;
>>>>>>> 74ff78a5
import org.bouncycastle.util.Arrays;
import org.bouncycastle.util.encoders.Hex;


@Slf4j
@Getter
public class BlockchainImpl implements Blockchain {

    private static final ThreadFactory factory = new ThreadFactory() {
        private final AtomicInteger cnt = new AtomicInteger(0);

        @Override
        public Thread newThread(@Nonnull Runnable r) {
            return new Thread(r, "check main-" + cnt.getAndIncrement());
        }
    };

    private final Wallet wallet;
    private final BlockStore blockStore;
    /**
     * 非Extra orphan存放
     */
    private final OrphanPool orphanPool;

    private final LinkedHashMap<ByteArrayWrapper, Block> memOrphanPool = new LinkedHashMap<>();
    private final Map<ByteArrayWrapper, Integer> memOurBlocks = new ConcurrentHashMap<>();
    private final XdagStats xdagStats;
    private final Kernel kernel;


    private final XdagTopStatus xdagTopStatus;

    private final ScheduledExecutorService checkLoop;
    private final RandomX randomXUtils;
    private final List<Listener> listeners = new ArrayList<>();
    private ScheduledFuture<?> checkLoopFuture;
    @Setter
    private SnapshotChainStore snapshotChainStore;
    private long snapshotHeight;

    @Getter
    private byte[] preSeed;

    public BlockchainImpl(Kernel kernel) {
        this.kernel = kernel;
        this.wallet = kernel.getWallet();

        // 1. init chain state from rocksdb
        this.blockStore = kernel.getBlockStore();
        this.orphanPool = kernel.getOrphanPool();

        // 2. if enable snapshot, init snapshot from rocksdb
        if (kernel.getConfig().getSnapshotSpec().isSnapshotEnabled()
                && kernel.getConfig().getSnapshotSpec().getSnapshotHeight() > 0
                // 没有快照启动过
                && !blockStore.isSnapshotBoot()) {
            this.xdagStats = new XdagStats();
            this.xdagTopStatus = new XdagTopStatus();
            snapshotHeight = kernel.getConfig().getSnapshotSpec().getSnapshotHeight();
            this.snapshotChainStore = new SnapshotChainStoreImpl(
                    new RocksdbFactory(kernel.getConfig()).getDB(DatabaseName.SNAPSHOT));
            initSnapshot();
            // 保存最新快照的状态
            blockStore.saveXdagTopStatus(xdagTopStatus);
            blockStore.saveXdagStatus(xdagStats);
        } else {
            XdagStats storedStats = blockStore.getXdagStatus();
            if (storedStats != null) {
                storedStats.setNwaitsync(0);
                this.xdagStats = storedStats;
                this.xdagStats.nextra = 0;
            } else {
                this.xdagStats = new XdagStats();
            }
            XdagTopStatus storedTopStatus = blockStore.getXdagTopStatus();
            this.xdagTopStatus = Objects.requireNonNullElseGet(storedTopStatus, XdagTopStatus::new);
            preSeed = blockStore.getPreSeed();
        }

        // add randomx utils
        randomXUtils = kernel.getRandomXUtils();
        if (randomXUtils != null) {
            randomXUtils.setBlockchain(this);
        }

        checkLoop = new ScheduledThreadPoolExecutor(1, factory);
        // 检查主块链
        this.startCheckMain();
    }

    public void initSnapshot() {
        long start = System.currentTimeMillis();
        initSnapshotChain();
        initStats();
        // TODO 清理snapshot的数据
        cleanSnapshotChain();
        long end = System.currentTimeMillis();
        System.out.println("init snapshot done");
        System.out.println("耗时：" + (end - start) + "ms");
    }


    @Override
    public void registerListener(Listener listener) {
        this.listeners.add(listener);
    }

<<<<<<< HEAD
=======
    public void initStats() {
        this.xdagStats.setTotalnmain(snapshotHeight);
        this.xdagStats.setNmain(snapshotHeight);
        this.xdagStats.setMaxdifficulty(snapshotChainStore.getLatestStatsBlock().getDifficulty());
        this.xdagStats.setDifficulty(snapshotChainStore.getLatestStatsBlock().getDifficulty());
        this.xdagStats.setNwaitsync(0);
        this.xdagStats.setNnoref(0);
        this.xdagStats.setNextra(0);

        this.xdagStats.setBalance(snapshotChainStore.getGlobalBalance());
//        this.xdagStats.setGlobalMiner();
        this.xdagStats.setTotalnblocks(0);
        this.xdagStats.setNblocks(0);

        this.xdagTopStatus.setPreTop(getHashlowByHash(snapshotChainStore.getLatestStatsBlock().getHash()));
        this.xdagTopStatus.setTop(getHashlowByHash(snapshotChainStore.getLatestStatsBlock().getHash()));

        this.xdagTopStatus.setPreTopDiff(snapshotChainStore.getLatestStatsBlock().getDifficulty());
        this.xdagTopStatus.setTopDiff(snapshotChainStore.getLatestStatsBlock().getDifficulty());
    }

    public void initSnapshotChain() {
        log.info("Snapshot Store init.");
        snapshotChainStore.init();
        getBlockFromSnapshot(snapshotChainStore, blockStore);
    }

    public void cleanSnapshotChain() {
        snapshotChainStore.reset();
    }

    protected void getBlockFromSnapshot(SnapshotChainStore snapshotChainStore, BlockStore blockStore) {
        List<SnapshotUnit> snapshotUnits = snapshotChainStore.getAllSnapshotUnit();
        for (SnapshotUnit snapshotUnit : snapshotUnits) {
            blockStore.saveBlockInfo(SnapshotUnit.trasferToBlockInfo(snapshotUnit));
        }

        List<StatsBlock> statsBlocks = snapshotChainStore.getSnapshotStatsBlock();
        for (StatsBlock statsBlock : statsBlocks) {
            if (blockStore.hasBlockInfo(Bytes32.wrap(getHashlowByHash(statsBlock.getHash())))) {
                BlockInfo blockInfo = blockStore
                        .getBlockInfoByHash(Bytes32.wrap(getHashlowByHash(statsBlock.getHash()))).getInfo();
                blockInfo.setDifficulty(statsBlock.getDifficulty());
                blockInfo.setHeight(statsBlock.getHeight());
                blockStore.saveBlockInfo(blockInfo);
            }
        }
        preSeed = snapshotChainStore.getSnapshotPreSeed();
        blockStore.savePreSeed(preSeed);
    }

>>>>>>> 74ff78a5
    public List<String> getFileName(long time) {
        List<String> file = new ArrayList<>();
        file.add("");
        StringBuilder stringBuffer = new StringBuilder(
                Hex.toHexString(BytesUtils.byteToBytes((byte) ((time >> 40) & 0xff), true)));
        stringBuffer.append("/");
        file.add(String.valueOf(stringBuffer));
        stringBuffer.append(
                Hex.toHexString(BytesUtils.byteToBytes((byte) ((time >> 32) & 0xff), true)));
        stringBuffer.append("/");
        file.add(String.valueOf(stringBuffer));
        stringBuffer.append(
                Hex.toHexString(BytesUtils.byteToBytes((byte) ((time >> 24) & 0xff), true)));
        stringBuffer.append("/");
        file.add(String.valueOf(stringBuffer));
        return file;
    }

    /**
     * 尝试去连接这个块
     */
    @Override
    public synchronized ImportResult tryToConnect(Block block) {

        // TODO: if current height is snapshot height, we need change logic to process new block

        try {
            ImportResult result = ImportResult.IMPORTED_NOT_BEST;

            long type = block.getType() & 0xf;
            if (kernel.getConfig() instanceof MainnetConfig) {
                if (type != XDAG_FIELD_HEAD.asByte()) {
                    result = ImportResult.ERROR;
                    result.setErrorInfo("Block type error, is not a mainnet block");
                    return result;
                }
            } else {
                if (type != XDAG_FIELD_HEAD_TEST.asByte()) {
                    result = ImportResult.ERROR;
                    result.setErrorInfo("Block type error, is not a testnet block");
                    return result;
                }
            }

            if (block.getTimestamp() > (XdagTime.getCurrentTimestamp() + MAIN_CHAIN_PERIOD / 4)
                    || block.getTimestamp() < kernel.getConfig().getXdagEra()
//                    || (limit && timestamp - tmpNodeBlock.time > limit)
            ) {
                result = ImportResult.INVALID_BLOCK;
                result.setErrorInfo("Block's time is illegal");
                return result;
            }

            if (isExist(block.getHashLow())) {
                return ImportResult.EXIST;
            }

            if (isExtraBlock(block)) {
                updateBlockFlag(block, BI_EXTRA, true);
            }

            List<Address> all = block.getLinks().stream().distinct().collect(Collectors.toList());
            // 检查区块的引用区块是否都存在,对所有input和output放入block（可能在pending或db中取出
            for (Address ref : all) {
                if (ref != null) {
                    Block refBlock = getBlockByHash(ref.getHashLow(), false);
                    if (refBlock == null) {
//                        log.debug("No Parent " + Hex.toHexString(ref.getHashLow()));
                        result = ImportResult.NO_PARENT;
                        result.setHashlow(ref.getHashLow());
                        result.setErrorInfo("Block have no parent for " + result.getHashlow().toHexString());
                        return result;
                    } else {
                        // 链接块的时间需要小于该块时间，否则为不合法区块
                        if (refBlock.getTimestamp() >= block.getTimestamp()) {
                            result = ImportResult.INVALID_BLOCK;
                            result.setHashlow(refBlock.getHashLow());
                            result.setErrorInfo("Ref block's time >= block's time");
                            return result;
                        }

//                        if (!ref.getAmount().equals(BigInteger.ZERO)) {
//                            updateBlockFlag(block, BI_EXTRA, false);
//                        }
                    }

                }
            }

            // remove links
            for (Address ref : all) {
                removeOrphan(ref.getHashLow(),
                        (block.getInfo().flags & BI_EXTRA) != 0
                                ? OrphanRemoveActions.ORPHAN_REMOVE_EXTRA
                                : OrphanRemoveActions.ORPHAN_REMOVE_NORMAL);
                // TODO:add backref
                // if(!all.get(i).getAmount().equals(BigInteger.ZERO)){
                // Block blockRef = getBlockByHash(all.get(i).getHashLow(),false);
                // }
            }

            // 检查当前主链
            checkNewMain();

            // 检查区块合法性 检查input是否能使用
            if (!canUseInput(block)) {
                result = ImportResult.INVALID_BLOCK;
                result.setHashlow(block.getHashLow());
                result.setErrorInfo("Block's input can't be used");
                return ImportResult.INVALID_BLOCK;
            }

            // 如果是自己的区块
            if (checkMineAndAdd(block)) {
                log.debug("A block hash:" + block.getHashLow().toHexString() + " become mine");
                updateBlockFlag(block, BI_OURS, true);
            }

            // 更新区块难度和maxDiffLink
            calculateBlockDiff(block);

            // 更新preTop
            setPreTop(block);
<<<<<<< HEAD
            setPreTop(getBlockByHash(xdagTopStatus.getTop() == null?null:Bytes32.wrap(xdagTopStatus.getTop()), false));
=======
            setPreTop(getBlockByHash(xdagTopStatus.getTop() == null ? null : Bytes32.wrap(xdagTopStatus.getTop()),
                    false));
>>>>>>> 74ff78a5

            // 通知XdagPoW 新pretop产生
            onNewPretop();

            // TODO:extra 处理
            processExtraBlock();
//            if (memOrphanPool.size() > MAX_ALLOWED_EXTRA) {
//                Block reuse = getHead(memOrphanPool).getValue();
//                log.debug("remove when extra too big");
//                removeOrphan(reuse.getHashLow(), OrphanRemoveActions.ORPHAN_REMOVE_REUSE);
//                xdagStats.nblocks--;
//                xdagStats.totalnblocks = Math.max(xdagStats.nblocks,xdagStats.totalnblocks);
//
//                if ((reuse.getInfo().flags & BI_OURS) != 0) {
//                    removeOurBlock(reuse);
//                }
//            }

            // 根据难度更新主链
            // 判断难度是否是比当前最大，并以此更新topMainChain
            if (block.getInfo().getDifficulty().compareTo(xdagTopStatus.getTopDiff()) > 0) {
                // 切换主链 fork
                long currentHeight = xdagStats.nmain;
                // 找到共同祖先blockref
                Block blockRef = findAncestor(block, isSyncFixFork(xdagStats.nmain));
                // 将主链回退到blockRef
                unWindMain(blockRef);
                // 更新新的链
                updateNewChain(block, isSyncFixFork(xdagStats.nmain));
                // 发生回退
                if (currentHeight - xdagStats.nmain > 0) {
                    log.info("XDAG:Before unwind, height = {}, After unwind, height = {}, unwind number = {}",
                            currentHeight, xdagStats.nmain, currentHeight - xdagStats.nmain);
                }
                xdagTopStatus.setTopDiff(block.getInfo().getDifficulty());
                xdagTopStatus.setTop(block.getHashLow().toArray());
                result = ImportResult.IMPORTED_BEST;
            }

            // 新增区块
            xdagStats.nblocks++;
            xdagStats.totalnblocks = Math.max(xdagStats.nblocks, xdagStats.totalnblocks);
//            if (xdagStats.getTotalnblocks() < xdagStats.getNblocks()) {
//                xdagStats.setTotalnblocks(xdagStats.getNblocks());
//            }

            //orphan (hash , block)
//            log.debug("======New block waiting to link======,{}",Hex.toHexString(block.getHashLow()));
            if ((block.getInfo().flags & BI_EXTRA) != 0) {
//                log.debug("block:{} is extra, put it into memOrphanPool waiting to link.", Hex.toHexString(block.getHashLow()));
                memOrphanPool.put(new ByteArrayWrapper(block.getHashLow().toArray()), block);
                xdagStats.nextra++;
            } else {
//                log.debug("block:{} is extra, put it into orphanPool waiting to link.", Hex.toHexString(block.getHashLow()));
                saveBlock(block);
                orphanPool.addOrphan(block);
                xdagStats.nnoref++;
            }
            blockStore.saveXdagStatus(xdagStats);

            // 如果区块输入不为0说明是交易块
            if (block.getInputs().size() != 0) {
<<<<<<< HEAD
                if ((block.getInfo().getFlags()&BI_OURS) != 0) {
=======
                if ((block.getInfo().getFlags() & BI_OURS) != 0) {
>>>>>>> 74ff78a5
                    log.info("XDAG:pool transaction(reward). block hash:{}", block.getHash().toHexString());
                }
            }

            return result;
        } catch (Throwable e) {
            log.error(e.getMessage(), e);
            return ImportResult.ERROR;
        }
    }


    /**
     * 用于判断是否切换到修复同步问题的分支
     *
     * @return
     */
    // TODO: 目前syncFixHeight 写死 后续需要修改
    // TODO: paulochen 同步问题改进，切换高度未定
    public boolean isSyncFixFork(long currentHeight) {
        long syncFixHeight = 0;
        return currentHeight >= syncFixHeight;
    }

    public Block findAncestor(Block block, boolean isFork) {
        // 切换主链 fork
        Block blockRef;
        Block blockRef0 = null;
        // 把当前区块根据最大难度链接块递归查询到不是主链块为止 将这段的区块更新为主链块
        for (blockRef = block;
                blockRef != null && ((blockRef.getInfo().flags & BI_MAIN_CHAIN) == 0);
                blockRef = getMaxDiffLink(blockRef, false)) {
            Block tmpRef = getMaxDiffLink(blockRef, false);
            if (
                    (tmpRef == null
                            || blockRef.getInfo().getDifficulty().compareTo(calculateBlockDiff(tmpRef)) > 0) &&
                            (blockRef0 == null || XdagTime.getEpoch(blockRef0.getTimestamp()) > XdagTime
                                    .getEpoch(blockRef.getTimestamp()))
            ) {
                if (!isFork) {
                    updateBlockFlag(blockRef, BI_MAIN_CHAIN, true);
                }
                blockRef0 = blockRef;
            }
        }
        // 分叉点
        if (blockRef != null
                && blockRef0 != null
                && !blockRef.equals(blockRef0)
                && XdagTime.getEpoch(blockRef.getTimestamp()) == XdagTime.getEpoch(blockRef0.getTimestamp())) {
            blockRef = getMaxDiffLink(blockRef, false);
        }
        return blockRef;
    }

    public void updateNewChain(Block block, boolean isFork) {
        if (!isFork) {
            return;
        }
        Block blockRef;
        Block blockRef0 = null;
        // 把当前区块根据最大难度链接块递归查询到不是主链块为止 将这段的区块更新为主链块
        for (blockRef = block;
                blockRef != null && ((blockRef.getInfo().flags & BI_MAIN_CHAIN) == 0);
                blockRef = getMaxDiffLink(blockRef, false)) {
            Block tmpRef = getMaxDiffLink(blockRef, false);
            if (
                    (tmpRef == null
                            || blockRef.getInfo().getDifficulty().compareTo(calculateBlockDiff(tmpRef)) > 0) &&
                            (blockRef0 == null || XdagTime.getEpoch(blockRef0.getTimestamp()) > XdagTime
                                    .getEpoch(blockRef.getTimestamp()))
            ) {
                updateBlockFlag(blockRef, BI_MAIN_CHAIN, true);
                blockRef0 = blockRef;
            }
        }
    }

    public void processExtraBlock() {
        if (memOrphanPool.size() > MAX_ALLOWED_EXTRA) {
            Block reuse = memOrphanPool.entrySet().iterator().next().getValue();
            log.debug("Remove when extra too big");
            removeOrphan(reuse.getHashLow(), OrphanRemoveActions.ORPHAN_REMOVE_REUSE);
            xdagStats.nblocks--;
            xdagStats.totalnblocks = Math.max(xdagStats.nblocks, xdagStats.totalnblocks);

            if ((reuse.getInfo().flags & BI_OURS) != 0) {
                removeOurBlock(reuse);
            }
        }
    }

    private void onNewPretop() {
        for (Listener listener : listeners) {
            listener.onMessage(new Message(Bytes.wrap(xdagTopStatus.getPreTop())));
        }
    }

    /**
     * 检查更新主链 *
     */
    @Override
    public synchronized void checkNewMain() {
        Block p = null;
        int i = 0;
        // TODO: 如果是快照点主块会直接返回，因为快照点前的数据都已经确定好
        if (xdagTopStatus.getTop() != null) {
<<<<<<< HEAD
            for (Block block = getBlockByHash(Bytes32.wrap(xdagTopStatus.getTop()), true); block != null
                    && ((block.getInfo().flags & BI_MAIN) == 0); block = getMaxDiffLink(block, true)) {
=======
            for (Block block = getBlockByHash(Bytes32.wrap(xdagTopStatus.getTop()), false); block != null
                    && ((block.getInfo().flags & BI_MAIN) == 0);
                    block = getMaxDiffLink(getBlockByHash(block.getHashLow(), true), true)) {
>>>>>>> 74ff78a5

                if ((block.getInfo().flags & BI_MAIN_CHAIN) != 0) {
                    p = block;
                    ++i;
                }
            }
        }
        long ct = XdagTime.getCurrentTimestamp();
        if (p != null
                && ((p.getInfo().flags & BI_REF) != 0)
                && i > 1
                && ct >= p.getTimestamp() + 2 * 1024) {
//            log.info("setMain success block:{}", Hex.toHexString(p.getHashLow()));
            setMain(p);
        }
    }

    /**
     * 回退到区块block *
     */
    public void unWindMain(Block block) {
        if (block == null) {
            return;
        }
        log.debug("Unwind main to block,{}", block.getHashLow().toHexString());
//        log.debug("xdagTopStatus.getTop(),{}",xdagTopStatus.getTop()==null?"null":Hex.toHexString(xdagTopStatus.getTop()));
        if (xdagTopStatus.getTop() != null) {
            for (Block tmp = getBlockByHash(Bytes32.wrap(xdagTopStatus.getTop()), true); tmp != null
                    && !tmp.equals(block); tmp = getMaxDiffLink(tmp, true)) {
                updateBlockFlag(tmp, BI_MAIN_CHAIN, false);
                // 更新对应的flag信息
                if ((tmp.getInfo().flags & BI_MAIN) != 0) {
                    unSetMain(tmp);
                    // Fix: paulochen 这里需要更新你区块在数据库中的信息 比如height 210729
                    blockStore.saveBlockInfo(tmp.getInfo());
                }
            }
        }
    }

    /**
     * 执行区块并返回手续费 *
     */
    private UnsignedLong applyBlock(Block block) {
        UnsignedLong sumIn = UnsignedLong.ZERO;
        UnsignedLong sumOut = UnsignedLong.ZERO; // sumOut是用来支付其他区块link自己的手续费 现在先用0

        // 处理过
        if ((block.getInfo().flags & BI_MAIN_REF) != 0) {
            return UnsignedLong.ZERO.minus(UnsignedLong.ONE);
        }
        // 设置为已处理
        updateBlockFlag(block, BI_MAIN_REF, true);

        List<Address> links = block.getLinks();
        if (links == null || links.size() == 0) {
            updateBlockFlag(block, BI_APPLIED, true);
            return UnsignedLong.ZERO;
        }

        for (Address link : links) {
            // 预处理时不需要拿回全部数据
            Block ref = getBlockByHash(link.getHashLow(), false);
            UnsignedLong ret;
            // 如果处理过
            if ((ref.getInfo().flags & BI_MAIN_REF) != 0) {
                ret = UnsignedLong.ZERO.minus(UnsignedLong.ONE);
            } else {
                ref = getBlockByHash(link.getHashLow(), true);
                ret = applyBlock(ref);
            }
            if (ret.compareTo(UnsignedLong.ZERO.minus(UnsignedLong.ONE)) == 0) {
                continue;
            }
            updateBlockRef(ref, new Address(block));
            if (UnsignedLong.valueOf(block.getInfo().getAmount()).plus(ret).longValue() >=
                    block.getInfo().getAmount()) {
                acceptAmount(block, ret);
            }
        }

        for (Address link : links) {
            if (link.getType() == XdagField.FieldType.XDAG_FIELD_IN) {
                Block ref = getBlockByHash(link.getHashLow(), false);

                if (ref.getInfo().getAmount() < link.getAmount().longValue()) {
<<<<<<< HEAD
                    log.debug("This input ref doesn't have enough amount,hash:{},amount:{},need:{}", Hex.toHexString(ref.getInfo().getHashlow()), ref.getInfo().getAmount(),
=======
                    log.debug("This input ref doesn't have enough amount,hash:{},amount:{},need:{}",
                            Hex.toHexString(ref.getInfo().getHashlow()), ref.getInfo().getAmount(),
>>>>>>> 74ff78a5
                            link.getAmount().longValue());
                    return UnsignedLong.ZERO;
                }
                if (sumIn.plus(UnsignedLong.valueOf(link.getAmount())).longValue() < sumIn.longValue()) {
                    log.debug("This input ref's amount less than 0");
                    return UnsignedLong.ZERO;
                }
                sumIn = sumIn.plus(UnsignedLong.valueOf(link.getAmount()));
            } else {
                if (sumOut.plus(UnsignedLong.valueOf(link.getAmount())).longValue() < sumOut.longValue()) {
                    log.debug("This output ref's amount less than 0");
                    return UnsignedLong.ZERO;
                }
                sumOut = sumOut.plus(UnsignedLong.valueOf(link.getAmount()));
            }
        }

        if (UnsignedLong.valueOf(block.getInfo().getAmount()).plus(sumIn).longValue() < sumOut.longValue()
                || UnsignedLong.valueOf(block.getInfo().getAmount()).plus(sumIn).longValue() < sumIn.longValue()) {
            log.debug("exec fail!");
            return UnsignedLong.ZERO;
        }

        for (Address link : links) {
            Block ref = getBlockByHash(link.getHashLow(), false);
            if (link.getType() == XdagField.FieldType.XDAG_FIELD_IN) {
                acceptAmount(ref, UnsignedLong.ZERO.minus(UnsignedLong.valueOf(link.getAmount())));
            } else {
                acceptAmount(ref, UnsignedLong.valueOf(link.getAmount()));
            }
//            blockStore.saveBlockInfo(ref.getInfo()); // TODO：acceptAmount时已经保存了 这里还需要保存吗
        }

        // 不一定大于0 因为可能部分金额扣除
        UnsignedLong remain = sumIn.minus(sumOut);
        acceptAmount(block, remain);
        updateBlockFlag(block, BI_APPLIED, true);
        return UnsignedLong.ZERO;
    }

<<<<<<< HEAD
    // TODO: 改递归为迭代
//    private void applyBlock1(Block block) {
//        List<Integer> list=new ArrayList<>();//建立一个整数列表，一个节点列表，两个栈
//        List<Block> curr=new ArrayList<>();
//        Stack<Block> stack1=new Stack<>();
//        Stack<Block> stack2=new Stack<>();
//        if(block!=null){  //根不空，进栈1
//            stack1.push(block);
//            while(!stack1.isEmpty()){//栈1不空出栈1，然后进栈2
//
//                Block temp=stack1.pop();
//                // 操作block
//
//
//                // 操作结束放进stack2
//                stack2.push(temp);
//
//
//                List<Address> links = temp.getLinks();
//
//                for (Address link : links) {
//                    Block ref = getBlockByHash(link.getHashLow(), true);
//                    stack1.push(ref);
//                }
//            }}
//        while(!stack2.isEmpty()){//栈2不空依次出栈，值加入列表
//            Block ss=stack2.pop();
//        }
//
//
//
//        Block root;
//        Stack<Block> stack=new Stack<>();
//
//        stack.push(block);
//
//        while(!stack.empty()){
//            // 操作
//            root = stack.pop();
//            List<Address> links = root.getLinks();
//
//            for (Address link : links) {
//                Block ref = getBlockByHash(link.getHashLow(), true);
//                stack.push(ref);
//            }
//        }
//    }

=======
    // TODO: unapply block which in snapshot
>>>>>>> 74ff78a5
    public UnsignedLong unApplyBlock(Block block) {
        List<Address> links = block.getLinks();
        if ((block.getInfo().flags & BI_APPLIED) != 0) {
            UnsignedLong sum = UnsignedLong.ZERO;
            for (Address link : links) {
                Block ref = getBlockByHash(link.getHashLow(), false);
                if (link.getType() == XdagField.FieldType.XDAG_FIELD_IN) {
                    acceptAmount(ref, UnsignedLong.valueOf(link.getAmount()));
                    sum = sum.minus(UnsignedLong.valueOf(link.getAmount()));
                } else {
                    acceptAmount(ref, UnsignedLong.ZERO.minus(UnsignedLong.valueOf(link.getAmount())));
                    sum = sum.plus(UnsignedLong.valueOf(link.getAmount()));
                }
            }
            acceptAmount(block, sum);
            updateBlockFlag(block, BI_APPLIED, false);
        }
        updateBlockFlag(block, BI_MAIN_REF, false);
        updateBlockRef(block, null);

        for (Address link : links) {
            Block ref = getBlockByHash(link.getHashLow(), false);
            if (ref.getInfo().getRef() != null
                    && equalBytes(ref.getInfo().getRef(), block.getHashLow().toArray())
                    && ((ref.getInfo().flags & BI_MAIN_REF) != 0)) {
                acceptAmount(block, unApplyBlock(getBlockByHash(ref.getHashLow(), true)));
            }
        }
        return UnsignedLong.ZERO;
    }

    /**
     * 设置以block为主块的主链 要么分叉 要么延长 *
     */
    public void setMain(Block block) {
        // 设置奖励
        long mainNumber = xdagStats.nmain + 1;
<<<<<<< HEAD
        log.debug("mainNumber = {},hash = {}",mainNumber, Hex.toHexString(block.getInfo().getHash()));
=======
        log.debug("mainNumber = {},hash = {}", mainNumber, Hex.toHexString(block.getInfo().getHash()));
>>>>>>> 74ff78a5
        long reward = getReward(mainNumber);
        block.getInfo().setHeight(mainNumber);
        updateBlockFlag(block, BI_MAIN, true);

        // 接收奖励
        acceptAmount(block, UnsignedLong.valueOf(reward));
        xdagStats.nmain++;

        // 递归执行主块引用的区块 并获取手续费
        acceptAmount(block, applyBlock(block));
        // 主块REF指向自身
        // TODO:补充手续费
        updateBlockRef(block, new Address(block));

        if (randomXUtils != null) {
            randomXUtils.randomXSetForkTime(block);
        }

    }

    /**
     * 取消Block主块身份 *
     */
    public void unSetMain(Block block) {

        log.debug("UnSet main,{}, mainnumber = {}", block.getHash().toHexString(), xdagStats.nmain);

        long amount = getReward(xdagStats.nmain);
        updateBlockFlag(block, BI_MAIN, false);

        xdagStats.nmain--;

        // 去掉奖励和引用块的手续费
        acceptAmount(block, UnsignedLong.ZERO.minus(UnsignedLong.valueOf(amount)));
        acceptAmount(block, unApplyBlock(block));

        if (randomXUtils != null) {
            randomXUtils.randomXUnsetForkTime(block);
        }
        // 非主块不需要高度
        block.getInfo().setHeight(0);
    }

    @Override
    public Block createNewBlock(Map<Address, ECKeyPair> pairs, List<Address> to, boolean mining, String remark) {

        int hasRemark = remark == null ? 0 : 1;

        if (pairs == null && to == null) {
            if (mining) {
                return createMainBlock();
            }
        }
        int defKeyIndex = -1;

        // 遍历所有key 判断是否有defKey
        assert pairs != null;
        List<ECKeyPair> keys = new ArrayList<>(Set.copyOf(pairs.values()));
        for (int i = 0; i < keys.size(); i++) {
            if (keys.get(i).equals(wallet.getDefKey())) {
                defKeyIndex = i;
            }
        }

        List<Address> all = Lists.newArrayList();
        all.addAll(pairs.keySet());
        all.addAll(to);

        // TODO: 判断pair是否有重复
        int res = 1 + pairs.size() + to.size() + 3 * keys.size() + (defKeyIndex == -1 ? 2 : 0) + hasRemark;

        // TODO : 如果区块字段不足
        if (res > 16) {
            return null;
        }

        long sendTime = XdagTime.getCurrentTimestamp();

        List<Address> refs = Lists.newArrayList();

        Address preTop = null;
        Bytes32 pretopHash = getPreTopMainBlockForLink(sendTime);
        if (pretopHash != null) {
<<<<<<< HEAD
            if (getBlockByHash(pretopHash,false).getTimestamp() < sendTime ) {
=======
            if (getBlockByHash(pretopHash, false).getTimestamp() < sendTime) {
>>>>>>> 74ff78a5
                preTop = new Address(Bytes32.wrap(pretopHash), XdagField.FieldType.XDAG_FIELD_OUT);
                res++;
            }
        }

        if (res < 16) {
            if (preTop != null) {
                refs.add(preTop);
            }
            List<Address> orphan = getBlockFromOrphanPool(16 - res, sendTime);
            if (orphan != null && orphan.size() != 0) {
                refs.addAll(orphan);
            }
            return new Block(kernel.getConfig(), sendTime, all, refs, mining, keys, remark, defKeyIndex);
        }

        return new Block(kernel.getConfig(), sendTime, all, refs, mining, keys, remark, defKeyIndex);
    }

    public Block createMainBlock() {
        // <header + remark + outsig + nonce>
        int res = 1 + 1 + 2 + 1;

        long sendTime = XdagTime.getMainTime();
        Address preTop = null;
        Bytes32 pretopHash = getPreTopMainBlockForLink(sendTime);
        if (pretopHash != null) {
            preTop = new Address(Bytes32.wrap(pretopHash), XdagField.FieldType.XDAG_FIELD_OUT);
            res++;
        }
        List<Address> refs = Lists.newArrayList();
        if (preTop != null) {
            refs.add(preTop);
        }
        List<Address> orphans = getBlockFromOrphanPool(16 - res, sendTime);
        if (CollectionUtils.isNotEmpty(orphans)) {
            refs.addAll(orphans);
        }
        return new Block(kernel.getConfig(), sendTime, null, refs, true, null,
                kernel.getConfig().getPoolSpec().getPoolTag(), -1);
    }

    /**
     * @return java.util.List<io.xdag.core.Address>
     * @Description 从orphan中获取一定数量的orphan块用来link
     * @Param [num]
     **/
    public List<Address> getBlockFromOrphanPool(int num, long sendtime) {
        return orphanPool.getOrphan(num, sendtime);
    }

    public Bytes32 getPreTopMainBlockForLink(long sendTime) {
        long mainTime = XdagTime.getEpoch(sendTime);
        Block topInfo;
        if (xdagTopStatus.getTop() == null) {
            return null;
        }

        topInfo = getBlockByHash(Bytes32.wrap(xdagTopStatus.getTop()), false);
<<<<<<< HEAD
        if(topInfo == null) {
=======
        if (topInfo == null) {
>>>>>>> 74ff78a5
            return null;
        }
        if (XdagTime.getEpoch(topInfo.getTimestamp()) == mainTime) {
            return Bytes32.wrap(xdagTopStatus.getPreTop());
        } else {
            return Bytes32.wrap(xdagTopStatus.getTop());
        }
    }

    public void setPreTop(Block block) {
        if (block == null) {
            return;
        }
        if (XdagTime.getEpoch(block.getTimestamp()) > XdagTime.getCurrentEpoch()) {
            return;
        }
        BigInteger blockDiff = calculateBlockDiff(block);
        if (xdagTopStatus.getPreTop() == null) {
            xdagTopStatus.setPreTop(block.getHashLow().toArray());
            xdagTopStatus.setPreTopDiff(blockDiff);
            block.setPretopCandidate(true);
            block.setPretopCandidateDiff(blockDiff);
            return;
        }

        if (blockDiff.compareTo(xdagTopStatus.getPreTopDiff()) > 0) {
            xdagTopStatus.setPreTop(block.getHashLow().toArray());
            xdagTopStatus.setPreTopDiff(blockDiff);
            block.setPretopCandidate(true);
            block.setPretopCandidateDiff(blockDiff);
        }
    }

    /**
     * 计算区块在链上的难度 同时设置难度 和最大难度连接 并返回区块难度 *
     */
    public BigInteger calculateBlockDiff(Block block) {

        if (block.getInfo().getDifficulty() != null) {
            return block.getInfo().getDifficulty();
        }

        BigInteger diff0;
        // 初始区块自身难度设置
        if (randomXUtils != null && randomXUtils.isRandomxFork(XdagTime.getEpoch(block.getTimestamp()))
                && XdagTime.isEndOfEpoch(block.getTimestamp())) {
            diff0 = getDiffByRandomXHash(block);
        } else {
            diff0 = getDiffByRawHash(block.getHash());
        }
        block.getInfo().setDifficulty(diff0);

        BigInteger maxDiff = diff0;
        Address maxDiffLink = null;

        // 临时区块
        Block tmpBlock;
        if (block.getLinks().size() == 0) {
            return diff0;
        }

        // 遍历所有link 找maxLink
        List<Address> links = block.getLinks();
        for (Address ref : links) {
            Block refBlock = getBlockByHash(ref.getHashLow(), false);
            if (refBlock == null) {
                break;
            }
            // 如果引用的那个快的epoch 小于当前这个块的回合
            if (XdagTime.getEpoch(refBlock.getTimestamp()) < XdagTime.getEpoch(block.getTimestamp())) {
                // 如果难度大于当前最大难度
                BigInteger refDifficulty = refBlock.getInfo().getDifficulty();
                if (refDifficulty == null) {
                    refDifficulty = BigInteger.ZERO;
                }
                BigInteger curDiff = refDifficulty.add(diff0);
                if (curDiff.compareTo(maxDiff) > 0) {
                    maxDiff = curDiff;
                    maxDiffLink = ref;
                }
            } else {
                // 计算出来的diff
                // 1. 不在同一epoch的maxDiff+diff0
                // 2. 同一epoch的maxDiff
                tmpBlock = refBlock; // tmpBlock是link中的
                BigInteger curDiff = refBlock.getInfo().getDifficulty();
                while ((tmpBlock != null)
                        && XdagTime.getEpoch(tmpBlock.getTimestamp()) == XdagTime.getEpoch(block.getTimestamp())) {
                    tmpBlock = getMaxDiffLink(tmpBlock, false);
                }
                if (tmpBlock != null
                        && (XdagTime.getEpoch(tmpBlock.getTimestamp()) < XdagTime.getEpoch(block.getTimestamp()))) {
                    curDiff = tmpBlock.getInfo().getDifficulty().add(diff0);
                }
                if (curDiff == null) {
                    curDiff = BigInteger.ZERO;
                }
                if (curDiff.compareTo(maxDiff) > 0) {
                    maxDiff = curDiff;
                    maxDiffLink = ref;
                }
            }
        }

        block.getInfo().setDifficulty(maxDiff);

<<<<<<< HEAD
//        block.setMaxDiffLink(maxDiffLink);
        if(maxDiffLink != null) {
=======
        if (maxDiffLink != null) {
>>>>>>> 74ff78a5
            block.getInfo().setMaxDiffLink(maxDiffLink.getHashLow().toArray());
        }
        return maxDiff;
    }

    public BigInteger getDiffByRandomXHash(Block block) {
        long epoch = XdagTime.getEpoch(block.getTimestamp());
//        byte[] data = new byte[64];
        MutableBytes data = MutableBytes.create(64);
//        Bytes32 rxHash = Hash.sha256(Bytes.wrap(BytesUtils.subArray(block.getXdagBlock().getData(),0,512-32)));
<<<<<<< HEAD
        Bytes32 rxHash = Hash.sha256(block.getXdagBlock().getData().slice(0, 512-32));
=======
        Bytes32 rxHash = Hash.sha256(block.getXdagBlock().getData().slice(0, 512 - 32));
>>>>>>> 74ff78a5
//        System.arraycopy(rxHash.toArray(),0,data,0,32);
        data.set(0, rxHash);
//        System.arraycopy(block.getXdagBlock().getField(15).getData().toArray(),0,data,32,32);
        data.set(32, block.getXdagBlock().getField(15).getData());
//        byte[] hash = Arrays.reverse(randomXUtils.randomXBlockHash(data.toArray(), data.size(), epoch));
<<<<<<< HEAD
        Bytes32 hash = Bytes32.wrap(Arrays.reverse(randomXUtils.randomXBlockHash(data.toArray(), data.size(), epoch)));
        if (hash != null) {
//            log.debug("New Block randomX hash:{}",Hex.toHexString(hash));
=======
        // Fix: paulochen 调整 210729
        if (randomXUtils.randomXBlockHash(data.toArray(), data.size(), epoch) != null) {
            Bytes32 hash = Bytes32
                    .wrap(Arrays.reverse(randomXUtils.randomXBlockHash(data.toArray(), data.size(), epoch)));
>>>>>>> 74ff78a5
            return getDiffByRawHash(hash);

        }
//        Bytes32 hash = Bytes32.wrap(Arrays.reverse(randomXUtils.randomXBlockHash(data.toArray(), data.size(), epoch)));
//        if (hash != null) {
//            return getDiffByRawHash(hash);
//        }
        return getDiffByRawHash(block.getHash());
    }

    public BigInteger getDiffByRawHash(Bytes32 hash) {
        return getDiffByHash(hash);
    }

    // ADD: 新版本-通过高度获取区块
    public Block getBlockByHeightNew(long height) {
        // TODO: if snapshto enabled, need height > snapshotHeight - 128
        if (kernel.getConfig().getSnapshotSpec().isSnapshotEnabled() && (height < snapshotHeight - 128)) {
            return null;
        }
        if (height > xdagStats.nmain) {
            return null;
        }
        return blockStore.getBlockByHeight(height);
    }

    // REMOVE: 旧版本-通过高度获取区块
    public Block getBlockByHeightOrigin(long height) {
        // TODO: if snapshto enabled, need height > snapshotHeight - 128
        if (kernel.getConfig().getSnapshotSpec().isSnapshotEnabled() && (height < snapshotHeight - 128)) {
            return null;
        }

        if (height > xdagStats.nmain) {
            return null;
        }

        Block block;
        int i = 0;
<<<<<<< HEAD
        for (block = getBlockByHash(Bytes32.wrap(xdagTopStatus.getTop()), false); block!=null && (i < xdagStats.nmain); block = getBlockByHash(Bytes32.wrap(block.getInfo().getMaxDiffLink()),false) ) {
            if ( (block.getInfo().getFlags() & BI_MAIN )!= 0) {
=======
        for (block = getBlockByHash(Bytes32.wrap(xdagTopStatus.getTop()), false);
                block != null && (i < xdagStats.nmain);
                block = getBlockByHash(Bytes32.wrap(block.getInfo().getMaxDiffLink()), false)) {
            if ((block.getInfo().getFlags() & BI_MAIN) != 0) {
>>>>>>> 74ff78a5
                if (height == block.getInfo().getHeight()) {
                    break;
                }
                ++i;
            }
        }
        return block;
    }

    @Override
<<<<<<< HEAD
=======
    public Block getBlockByHeight(long height) {
        // ADD: 使用新版本获取
        return getBlockByHeightNew(height);
//        return getBlockByHeightOrigin(height);
    }

    @Override
>>>>>>> 74ff78a5
    public Block getBlockByHash(Bytes32 hashlow, boolean isRaw) {
        if (hashlow == null) {
            return null;
        }
        ByteArrayWrapper key = new ByteArrayWrapper(hashlow.toArray());
        Block b = memOrphanPool.get(key);
        if (b == null) {
            b = blockStore.getBlockByHash(hashlow, isRaw);
        }
        return b;
    }

    public Block getMaxDiffLink(Block block, boolean isRaw) {
        if (block.getInfo().getMaxDiffLink() != null) {
            return getBlockByHash(Bytes32.wrap(block.getInfo().getMaxDiffLink()), isRaw);
        }
        return null;
    }

    public void removeOrphan(Bytes32 hashlow, OrphanRemoveActions action) {
        Block b = getBlockByHash(hashlow, false);
        // TODO: snapshot
        if (b.getInfo().isSnapshot()) {
            return;
        }
        if (b != null && ((b.getInfo().flags & BI_REF) == 0) && (action != OrphanRemoveActions.ORPHAN_REMOVE_EXTRA
                || (b.getInfo().flags & BI_EXTRA) != 0)) {
            // 如果removeBlock是BI_EXTRA
            if ((b.getInfo().flags & BI_EXTRA) != 0) {
//                log.debug("移除Extra");
                // 那removeBlockInfo就是完整的
                // 从MemOrphanPool中去除
                ByteArrayWrapper key = new ByteArrayWrapper(b.getHashLow().toArray());
                Block removeBlockRaw = memOrphanPool.get(key);
                memOrphanPool.remove(key);
                if (action != OrphanRemoveActions.ORPHAN_REMOVE_REUSE) {
                    // 将区块保存
                    saveBlock(removeBlockRaw);
                    memOrphanPool.remove(key);
                    // 移除所有EXTRA块链接的块
                    if (removeBlockRaw != null) {
                        List<Address> all = removeBlockRaw.getLinks();
                        for (Address addr : all) {
                            removeOrphan(addr.getHashLow(), OrphanRemoveActions.ORPHAN_REMOVE_NORMAL);
                        }
                    }
                }
                // 更新removeBlockRaw的flag
                // nextra减1
                updateBlockFlag(removeBlockRaw, BI_EXTRA, false);
                xdagStats.nextra--;
            } else {
                orphanPool.deleteByHash(b.getHashLow().toArray());
                xdagStats.nnoref--;
            }
            // 更新这个块的flag
            updateBlockFlag(b, BI_REF, true);
        }
    }

    public void updateBlockFlag(Block block, byte flag, boolean direction) {
        if (block == null) {
            return;
        }
        if (direction) {
            block.getInfo().setFlags(block.getInfo().flags |= flag);
        } else {
            block.getInfo().setFlags(block.getInfo().flags &= ~flag);
        }
        if (block.isSaved) {
            blockStore.saveBlockInfo(block.getInfo());
        }
    }

    public void updateBlockRef(Block block, Address ref) {
        if (ref == null) {
            block.getInfo().setRef(null);
        } else {
            block.getInfo().setRef(ref.getHashLow().toArray());
        }
        if (block.isSaved) {
            blockStore.saveBlockInfo(block.getInfo());
        }
    }

    public void saveBlock(Block block) {
        if (block == null) {
            return;
        }
        block.isSaved = true;
        blockStore.saveBlock(block);
        // 如果是自己的账户
        if (memOurBlocks.containsKey(new ByteArrayWrapper(block.getHash().toArray()))) {
//            log.info("new account:{}", Hex.toHexString(block.getHash()));
            if (xdagStats.getOurLastBlockHash() == null) {
//                log.info("Global miner");
                xdagStats.setGlobalMiner(block.getHash().toArray());
                blockStore.saveXdagStatus(xdagStats);
            }
            addOurBlock(memOurBlocks.get(new ByteArrayWrapper(block.getHash().toArray())), block);
            memOurBlocks.remove(new ByteArrayWrapper(block.getHash().toArray()));
        }

        if (block.isPretopCandidate()) {
            xdagTopStatus.setPreTop(block.getHashLow().toArray());
            xdagTopStatus.setPreTopDiff(block.getPretopCandidateDiff());
            blockStore.saveXdagTopStatus(xdagTopStatus);
        }

    }

    public boolean isExtraBlock(Block block) {
        return (block.getTimestamp() & 0xffff) == 0xffff && block.getNonce() != null && !block.isSaved();
    }

    @Override
    public XdagStats getXdagStats() {
        return this.xdagStats;
    }

    public boolean canUseInput(Block block) {
//        boolean canUse = false;
        List<ECKeyPair> ecKeys = block.verifiedKeys();
        List<Address> inputs = block.getInputs();
        if (inputs == null || inputs.size() == 0) {
            return true;
        }
        for (Address in : inputs) {
            if (!verifySignature(in, ecKeys)) {
                return false;
            }
        }
        return true;
    }

    private boolean verifySignature(Address in, List<ECKeyPair> ecKeys) {
        // TODO: 判断in是不是snapshot中的块, 使用isRaw为false的方式获取blockinfo
        Block block = getBlockByHash(in.getHashLow(), false);
        boolean isSnapshotBlock = block.getInfo().isSnapshot();
        if (isSnapshotBlock) {
            return verifySignatureFromSnapshot(in, ecKeys);
        } else {
            Block inBlock = getBlockByHash(in.getHashLow(), true);
            MutableBytes subdata = inBlock.getSubRawData(inBlock.getOutsigIndex() - 2);
//            log.debug("verify encoded:{}", Hex.toHexString(subdata));
            ECDSASignature sig = inBlock.getOutsig();
            return verifySignature(subdata, sig, ecKeys);
        }
    }

<<<<<<< HEAD
            for (ECKeyPair ecKey : ecKeys) {
                byte[] publicKeyBytes = ecKey.getCompressPubKeyBytes();
//                byte[] digest = BytesUtils.merge(subdata, publicKeyBytes);
                Bytes digest = Bytes.wrap(subdata, Bytes.wrap(publicKeyBytes));
//                log.debug("verify encoded:{}", Hex.toHexString(digest));
                Bytes32 hash = Hash.hashTwice(digest);
                if (ECKeyPair.verify(hash.toArray(), sig.toCanonicalised(), publicKeyBytes)) {
                    canUse = true;
=======
    // TODO: 当输入是snapshot中的区块时，需要验证snapshot的公钥或签名数据
    private boolean verifySignatureFromSnapshot(Address in, List<ECKeyPair> ecKeyPairs) {
        BlockInfo blockInfo = blockStore.getBlockInfoByHash(in.getHashLow()).getInfo();
        SnapshotInfo snapshotInfo = blockInfo.getSnapshotInfo();
        if (snapshotInfo.getType()) {
            BigInteger xBn = Bytes.wrap(snapshotInfo.getData()).slice(1, 32).toUnsignedBigInteger();
            boolean yBit = snapshotInfo.getData()[0] == 0x03;
            ECPoint point = Sign.decompressKey(xBn, yBit);
            // 解析成非压缩去前缀 公钥
            byte[] encodePub = point.getEncoded(false);
            ECKeyPair targetECKey = new ECKeyPair(null,
                    new BigInteger(1, java.util.Arrays.copyOfRange(encodePub, 1, encodePub.length)));
            for (ECKeyPair ecKeyPair : ecKeyPairs) {
                if (ecKeyPair.getPublicKey().compareTo(targetECKey.getPublicKey()) == 0) {
                    return true;
>>>>>>> 74ff78a5
                }
            }
            return false;
        } else {
            Block block = getBlockByHash(in.getHashLow(), false);
            block.setXdagBlock(new XdagBlock(snapshotInfo.getData()));
            block.setParsed(false);
            block.parse();
            MutableBytes subdata = block.getSubRawData(block.getOutsigIndex() - 2);
            ECDSASignature sig = block.getOutsig();
            return verifySignature(subdata, sig, ecKeyPairs);
        }


    }

    private boolean verifySignature(MutableBytes subdata, ECDSASignature sig, List<ECKeyPair> ecKeys) {
        for (ECKeyPair ecKey : ecKeys) {
            byte[] publicKeyBytes = ecKey.getCompressPubKeyBytes();
            Bytes digest = Bytes.wrap(subdata, Bytes.wrap(publicKeyBytes));
//            log.debug("verify encoded:{}", Hex.toHexString(digest));
            Bytes32 hash = Hash.hashTwice(digest);
            if (ECKeyPair.verify(hash.toArray(), sig.toCanonicalised(), publicKeyBytes)) {
                return true;
            }
        }
        return false;
    }

    public boolean checkMineAndAdd(Block block) {
        List<ECKeyPair> ourkeys = wallet.getAccounts();
        // 输出签名只有一个
        ECDSASignature signature = block.getOutsig();
        // 遍历所有key
        for (int i = 0; i < ourkeys.size(); i++) {
            ECKeyPair ecKey = ourkeys.get(i);
<<<<<<< HEAD
            byte[] publicKeyBytes = Sign.publicKeyBytesFromPrivate(ecKey.getPrivateKey(), true);
//            byte[] digest = BytesUtils.merge(block.getSubRawData(block.getOutsigIndex() - 2), publicKeyBytes);
            Bytes digest = Bytes.wrap(block.getSubRawData(block.getOutsigIndex() - 2), Bytes.wrap(publicKeyBytes));
            Bytes32 hash = Hash.hashTwice(Bytes.wrap(digest));
            if (ecKey.verify(hash.toArray(), signature)) {
=======
            // TODO: 优化
            byte[] publicKeyBytes = ecKey.getCompressPubKeyBytes();
            Bytes digest = Bytes.wrap(block.getSubRawData(block.getOutsigIndex() - 2), Bytes.wrap(publicKeyBytes));
            Bytes32 hash = Hash.hashTwice(Bytes.wrap(digest));
//            if (ecKey.verify(hash.toArray(), signature)) { // TODO: 耗时长
            if (ECKeyPair.verify(hash.toArray(), signature.toCanonicalised(), publicKeyBytes)) {
>>>>>>> 74ff78a5
                log.debug("Validate Success");
                addOurBlock(i, block);
                return true;
            }
        }
        return false;
    }

    public void addOurBlock(int keyIndex, Block block) {
        xdagStats.setOurLastBlockHash(block.getHash().toArray());
        if (!block.isSaved()) {
            memOurBlocks.put(new ByteArrayWrapper(block.getHash().toArray()), keyIndex);
        } else {
            blockStore.saveOurBlock(keyIndex, block.getInfo().getHashlow());
        }
    }

    public void removeOurBlock(Block block) {
        if (!block.isSaved) {
            memOurBlocks.remove(new ByteArrayWrapper(block.getHash().toArray()));
        } else {
            blockStore.removeOurBlock(block.getHashLow().toArray());
        }
    }

    public long getReward(long nmain) {
        long start = getStartAmount(nmain);
        return start >> (nmain >> MAIN_BIG_PERIOD_LOG);
    }

    @Override
    public long getSupply(long nmain) {
        UnsignedLong res = UnsignedLong.valueOf(0L);
        long amount = getStartAmount(nmain);
        long current_nmain = nmain;
        while ((current_nmain >> MAIN_BIG_PERIOD_LOG) > 0) {
            res = res.plus(UnsignedLong.fromLongBits(1L << MAIN_BIG_PERIOD_LOG).times(UnsignedLong.valueOf(amount)));
            current_nmain -= 1L << MAIN_BIG_PERIOD_LOG;
            amount >>= 1;
        }
        res = res.plus(UnsignedLong.valueOf(current_nmain).times(UnsignedLong.valueOf(amount)));
        long fork_height = kernel.getConfig().getApolloForkHeight();
        if (nmain >= fork_height) {
            // add before apollo amount
            long diff = kernel.getConfig().getMainStartAmount() - kernel.getConfig().getApolloForkAmount();
            res = res.plus(UnsignedLong.valueOf(fork_height - 1).times(UnsignedLong.valueOf(diff)));
        }
        return res.longValue();
    }

    @Override
    public List<Block> getBlocksByTime(long starttime, long endtime) {
        return blockStore.getBlocksUsedTime(starttime, endtime);
    }

    @Override
    public void startCheckMain() {
        if (checkLoop == null) {
            return;
        }
        checkLoopFuture = checkLoop.scheduleAtFixedRate(this::checkMain, 0, 1024, TimeUnit.MILLISECONDS);
    }

    public void checkMain() {
        try {
            checkNewMain();
            // checkNewMain后xdagStats状态会发生改变
            blockStore.saveXdagStatus(xdagStats);
        } catch (Throwable e) {
            log.error(e.getMessage(), e);
        }
    }

    @Override
    public void stopCheckMain() {
        try {

            if (checkLoopFuture != null) {
                checkLoopFuture.cancel(true);
            }
            // 关闭线程池
            checkLoop.shutdownNow();
            checkLoop.awaitTermination(5, TimeUnit.SECONDS);
        } catch (InterruptedException e) {
            e.printStackTrace();
        }
    }

    public long getStartAmount(long nmain) {
        long startAmount;
        long forkHeight = kernel.getConfig().getApolloForkHeight();
        if (nmain >= forkHeight) {
            startAmount = kernel.getConfig().getApolloForkAmount();
        } else {
            startAmount = kernel.getConfig().getMainStartAmount();
        }

        return startAmount;
    }

    /**
     * 为区块block添加amount金额 *
     */
    // TODO : accept amount to block which in snapshot
    private void acceptAmount(Block block, UnsignedLong amount) {
        block.getInfo().setAmount(UnsignedLong.valueOf(block.getInfo().getAmount()).plus(amount).longValue());
        if (block.isSaved) {
            blockStore.saveBlockInfo(block.getInfo());
        }
        if ((block.getInfo().flags & BI_OURS) != 0) {
            xdagStats.setBalance(amount.plus(UnsignedLong.valueOf(xdagStats.getBalance())).longValue());
        }
    }

<<<<<<< HEAD
    /** 判断是否已经接收过区块 * */
    public boolean isExist(Bytes32 hashlow) {
        return memOrphanPool.containsKey(new ByteArrayWrapper(hashlow.toArray())) ||
                blockStore.hasBlock(hashlow);
    }

    @Override
    public List<Block> listMainBlocks(int count) {
        Block temp = getBlockByHash(Bytes32.wrap(xdagTopStatus.getTop()), false);
        if(temp == null) {
=======
    /**
     * 判断是否已经接收过区块 *
     */
    public boolean isExist(Bytes32 hashlow) {
        return memOrphanPool.containsKey(new ByteArrayWrapper(hashlow.toArray())) ||
                blockStore.hasBlock(hashlow) || isExitInSnapshot(hashlow);
    }

    /**
     * 判断是否存在于snapshot
     **/
    public boolean isExitInSnapshot(Bytes32 hashlow) {
        if (kernel.getConfig().getSnapshotSpec().isSnapshotEnabled()) {
            // 从公钥快照与签名快照中查询该块
            return blockStore.hasBlockInfo(hashlow);
        } else {
            return false;
        }
    }


    // ADD: 使用新版本方法获取主块
    public List<Block> listMainBlocksByHeight(int count) {
        List<Block> res = new ArrayList<>();
        long currentHeight = xdagStats.nmain;
        for (int i = 0; i < count; i++) {
            Block block = getBlockByHeightNew(currentHeight - i);
            if (block != null) {
                res.add(block);
            }
        }
        return res;
    }


    public List<Block> listMainBlocksByOrigin(int count) {
        Block temp = getBlockByHash(Bytes32.wrap(xdagTopStatus.getTop()), false);
        if (temp == null) {
>>>>>>> 74ff78a5
            temp = getBlockByHash(Bytes32.wrap(xdagTopStatus.getPreTop()), false);
        }
        List<Block> res = new ArrayList<>();
        while (count > 0) {
            if (temp == null) {
                break;
            }
            if ((temp.getInfo().flags & BI_MAIN) != 0) {
                count--;
                res.add((Block) temp.clone());
            }
            // 获取maxdifflink
            if (temp.getInfo().getMaxDiffLink() == null) {
                break;
            }
            temp = getBlockByHash(Bytes32.wrap(temp.getInfo().getMaxDiffLink()), false);
        }
        return res;
    }

    @Override
    public List<Block> listMainBlocks(int count) {
        return listMainBlocksByHeight(count);
//        return listMainBlocksByOrigin(count);
    }

    // TODO: 列出本矿池生成的主块，如果本矿池只在前期产块或者从未产块，会导致需要遍历所有的区块数据，这部分应该需要优化
    @Override
    public List<Block> listMinedBlocks(int count) {
        Block temp = getBlockByHash(Bytes32.wrap(xdagTopStatus.getTop()), false);
<<<<<<< HEAD
        if(temp == null) {
=======
        if (temp == null) {
>>>>>>> 74ff78a5
            temp = getBlockByHash(Bytes32.wrap(xdagTopStatus.getPreTop()), false);
            //                log.error("Pretop is null");
        }
        List<Block> res = new ArrayList<>();
        while (count > 0) {
            if (temp == null) {
                break;
            }
            if ((temp.getInfo().flags & BI_MAIN) != 0 && (temp.getInfo().flags & BI_OURS) != 0) {
                count--;
                res.add((Block) temp.clone());
            }
            if (temp.getInfo().getMaxDiffLink() == null) {
                break;
            }
            temp = getBlockByHash(Bytes32.wrap(temp.getInfo().getMaxDiffLink()), false);
        }
        return res;
    }

    public Map<ByteArrayWrapper, Integer> getMemOurBlocks() {
        return memOurBlocks;
    }

    enum OrphanRemoveActions {
        ORPHAN_REMOVE_NORMAL, ORPHAN_REMOVE_REUSE, ORPHAN_REMOVE_EXTRA
    }
}<|MERGE_RESOLUTION|>--- conflicted
+++ resolved
@@ -37,10 +37,6 @@
 import static io.xdag.core.XdagField.FieldType.XDAG_FIELD_HEAD;
 import static io.xdag.core.XdagField.FieldType.XDAG_FIELD_HEAD_TEST;
 import static io.xdag.utils.BasicUtils.getDiffByHash;
-<<<<<<< HEAD
-import static io.xdag.utils.BytesUtils.equalBytes;
-
-=======
 import static io.xdag.utils.BasicUtils.getHashlowByHash;
 import static io.xdag.utils.BytesUtils.equalBytes;
 
@@ -68,7 +64,6 @@
 import io.xdag.utils.BytesUtils;
 import io.xdag.utils.XdagTime;
 import io.xdag.wallet.Wallet;
->>>>>>> 74ff78a5
 import java.math.BigInteger;
 import java.util.ArrayList;
 import java.util.LinkedHashMap;
@@ -92,10 +87,7 @@
 import org.apache.tuweni.bytes.Bytes;
 import org.apache.tuweni.bytes.Bytes32;
 import org.apache.tuweni.bytes.MutableBytes;
-<<<<<<< HEAD
-=======
 import org.bouncycastle.math.ec.ECPoint;
->>>>>>> 74ff78a5
 import org.bouncycastle.util.Arrays;
 import org.bouncycastle.util.encoders.Hex;
 
@@ -203,8 +195,6 @@
         this.listeners.add(listener);
     }
 
-<<<<<<< HEAD
-=======
     public void initStats() {
         this.xdagStats.setTotalnmain(snapshotHeight);
         this.xdagStats.setNmain(snapshotHeight);
@@ -256,7 +246,6 @@
         blockStore.savePreSeed(preSeed);
     }
 
->>>>>>> 74ff78a5
     public List<String> getFileName(long time) {
         List<String> file = new ArrayList<>();
         file.add("");
@@ -380,12 +369,8 @@
 
             // 更新preTop
             setPreTop(block);
-<<<<<<< HEAD
-            setPreTop(getBlockByHash(xdagTopStatus.getTop() == null?null:Bytes32.wrap(xdagTopStatus.getTop()), false));
-=======
             setPreTop(getBlockByHash(xdagTopStatus.getTop() == null ? null : Bytes32.wrap(xdagTopStatus.getTop()),
                     false));
->>>>>>> 74ff78a5
 
             // 通知XdagPoW 新pretop产生
             onNewPretop();
@@ -448,11 +433,7 @@
 
             // 如果区块输入不为0说明是交易块
             if (block.getInputs().size() != 0) {
-<<<<<<< HEAD
-                if ((block.getInfo().getFlags()&BI_OURS) != 0) {
-=======
                 if ((block.getInfo().getFlags() & BI_OURS) != 0) {
->>>>>>> 74ff78a5
                     log.info("XDAG:pool transaction(reward). block hash:{}", block.getHash().toHexString());
                 }
             }
@@ -560,14 +541,9 @@
         int i = 0;
         // TODO: 如果是快照点主块会直接返回，因为快照点前的数据都已经确定好
         if (xdagTopStatus.getTop() != null) {
-<<<<<<< HEAD
-            for (Block block = getBlockByHash(Bytes32.wrap(xdagTopStatus.getTop()), true); block != null
-                    && ((block.getInfo().flags & BI_MAIN) == 0); block = getMaxDiffLink(block, true)) {
-=======
             for (Block block = getBlockByHash(Bytes32.wrap(xdagTopStatus.getTop()), false); block != null
                     && ((block.getInfo().flags & BI_MAIN) == 0);
                     block = getMaxDiffLink(getBlockByHash(block.getHashLow(), true), true)) {
->>>>>>> 74ff78a5
 
                 if ((block.getInfo().flags & BI_MAIN_CHAIN) != 0) {
                     p = block;
@@ -654,12 +630,8 @@
                 Block ref = getBlockByHash(link.getHashLow(), false);
 
                 if (ref.getInfo().getAmount() < link.getAmount().longValue()) {
-<<<<<<< HEAD
-                    log.debug("This input ref doesn't have enough amount,hash:{},amount:{},need:{}", Hex.toHexString(ref.getInfo().getHashlow()), ref.getInfo().getAmount(),
-=======
                     log.debug("This input ref doesn't have enough amount,hash:{},amount:{},need:{}",
                             Hex.toHexString(ref.getInfo().getHashlow()), ref.getInfo().getAmount(),
->>>>>>> 74ff78a5
                             link.getAmount().longValue());
                     return UnsignedLong.ZERO;
                 }
@@ -700,58 +672,7 @@
         return UnsignedLong.ZERO;
     }
 
-<<<<<<< HEAD
-    // TODO: 改递归为迭代
-//    private void applyBlock1(Block block) {
-//        List<Integer> list=new ArrayList<>();//建立一个整数列表，一个节点列表，两个栈
-//        List<Block> curr=new ArrayList<>();
-//        Stack<Block> stack1=new Stack<>();
-//        Stack<Block> stack2=new Stack<>();
-//        if(block!=null){  //根不空，进栈1
-//            stack1.push(block);
-//            while(!stack1.isEmpty()){//栈1不空出栈1，然后进栈2
-//
-//                Block temp=stack1.pop();
-//                // 操作block
-//
-//
-//                // 操作结束放进stack2
-//                stack2.push(temp);
-//
-//
-//                List<Address> links = temp.getLinks();
-//
-//                for (Address link : links) {
-//                    Block ref = getBlockByHash(link.getHashLow(), true);
-//                    stack1.push(ref);
-//                }
-//            }}
-//        while(!stack2.isEmpty()){//栈2不空依次出栈，值加入列表
-//            Block ss=stack2.pop();
-//        }
-//
-//
-//
-//        Block root;
-//        Stack<Block> stack=new Stack<>();
-//
-//        stack.push(block);
-//
-//        while(!stack.empty()){
-//            // 操作
-//            root = stack.pop();
-//            List<Address> links = root.getLinks();
-//
-//            for (Address link : links) {
-//                Block ref = getBlockByHash(link.getHashLow(), true);
-//                stack.push(ref);
-//            }
-//        }
-//    }
-
-=======
     // TODO: unapply block which in snapshot
->>>>>>> 74ff78a5
     public UnsignedLong unApplyBlock(Block block) {
         List<Address> links = block.getLinks();
         if ((block.getInfo().flags & BI_APPLIED) != 0) {
@@ -789,11 +710,7 @@
     public void setMain(Block block) {
         // 设置奖励
         long mainNumber = xdagStats.nmain + 1;
-<<<<<<< HEAD
-        log.debug("mainNumber = {},hash = {}",mainNumber, Hex.toHexString(block.getInfo().getHash()));
-=======
         log.debug("mainNumber = {},hash = {}", mainNumber, Hex.toHexString(block.getInfo().getHash()));
->>>>>>> 74ff78a5
         long reward = getReward(mainNumber);
         block.getInfo().setHeight(mainNumber);
         updateBlockFlag(block, BI_MAIN, true);
@@ -877,11 +794,7 @@
         Address preTop = null;
         Bytes32 pretopHash = getPreTopMainBlockForLink(sendTime);
         if (pretopHash != null) {
-<<<<<<< HEAD
-            if (getBlockByHash(pretopHash,false).getTimestamp() < sendTime ) {
-=======
             if (getBlockByHash(pretopHash, false).getTimestamp() < sendTime) {
->>>>>>> 74ff78a5
                 preTop = new Address(Bytes32.wrap(pretopHash), XdagField.FieldType.XDAG_FIELD_OUT);
                 res++;
             }
@@ -941,11 +854,7 @@
         }
 
         topInfo = getBlockByHash(Bytes32.wrap(xdagTopStatus.getTop()), false);
-<<<<<<< HEAD
-        if(topInfo == null) {
-=======
         if (topInfo == null) {
->>>>>>> 74ff78a5
             return null;
         }
         if (XdagTime.getEpoch(topInfo.getTimestamp()) == mainTime) {
@@ -1052,12 +961,7 @@
 
         block.getInfo().setDifficulty(maxDiff);
 
-<<<<<<< HEAD
-//        block.setMaxDiffLink(maxDiffLink);
-        if(maxDiffLink != null) {
-=======
         if (maxDiffLink != null) {
->>>>>>> 74ff78a5
             block.getInfo().setMaxDiffLink(maxDiffLink.getHashLow().toArray());
         }
         return maxDiff;
@@ -1068,26 +972,16 @@
 //        byte[] data = new byte[64];
         MutableBytes data = MutableBytes.create(64);
 //        Bytes32 rxHash = Hash.sha256(Bytes.wrap(BytesUtils.subArray(block.getXdagBlock().getData(),0,512-32)));
-<<<<<<< HEAD
-        Bytes32 rxHash = Hash.sha256(block.getXdagBlock().getData().slice(0, 512-32));
-=======
         Bytes32 rxHash = Hash.sha256(block.getXdagBlock().getData().slice(0, 512 - 32));
->>>>>>> 74ff78a5
 //        System.arraycopy(rxHash.toArray(),0,data,0,32);
         data.set(0, rxHash);
 //        System.arraycopy(block.getXdagBlock().getField(15).getData().toArray(),0,data,32,32);
         data.set(32, block.getXdagBlock().getField(15).getData());
 //        byte[] hash = Arrays.reverse(randomXUtils.randomXBlockHash(data.toArray(), data.size(), epoch));
-<<<<<<< HEAD
-        Bytes32 hash = Bytes32.wrap(Arrays.reverse(randomXUtils.randomXBlockHash(data.toArray(), data.size(), epoch)));
-        if (hash != null) {
-//            log.debug("New Block randomX hash:{}",Hex.toHexString(hash));
-=======
         // Fix: paulochen 调整 210729
         if (randomXUtils.randomXBlockHash(data.toArray(), data.size(), epoch) != null) {
             Bytes32 hash = Bytes32
                     .wrap(Arrays.reverse(randomXUtils.randomXBlockHash(data.toArray(), data.size(), epoch)));
->>>>>>> 74ff78a5
             return getDiffByRawHash(hash);
 
         }
@@ -1127,15 +1021,10 @@
 
         Block block;
         int i = 0;
-<<<<<<< HEAD
-        for (block = getBlockByHash(Bytes32.wrap(xdagTopStatus.getTop()), false); block!=null && (i < xdagStats.nmain); block = getBlockByHash(Bytes32.wrap(block.getInfo().getMaxDiffLink()),false) ) {
-            if ( (block.getInfo().getFlags() & BI_MAIN )!= 0) {
-=======
         for (block = getBlockByHash(Bytes32.wrap(xdagTopStatus.getTop()), false);
                 block != null && (i < xdagStats.nmain);
                 block = getBlockByHash(Bytes32.wrap(block.getInfo().getMaxDiffLink()), false)) {
             if ((block.getInfo().getFlags() & BI_MAIN) != 0) {
->>>>>>> 74ff78a5
                 if (height == block.getInfo().getHeight()) {
                     break;
                 }
@@ -1146,8 +1035,6 @@
     }
 
     @Override
-<<<<<<< HEAD
-=======
     public Block getBlockByHeight(long height) {
         // ADD: 使用新版本获取
         return getBlockByHeightNew(height);
@@ -1155,7 +1042,6 @@
     }
 
     @Override
->>>>>>> 74ff78a5
     public Block getBlockByHash(Bytes32 hashlow, boolean isRaw) {
         if (hashlow == null) {
             return null;
@@ -1306,16 +1192,6 @@
         }
     }
 
-<<<<<<< HEAD
-            for (ECKeyPair ecKey : ecKeys) {
-                byte[] publicKeyBytes = ecKey.getCompressPubKeyBytes();
-//                byte[] digest = BytesUtils.merge(subdata, publicKeyBytes);
-                Bytes digest = Bytes.wrap(subdata, Bytes.wrap(publicKeyBytes));
-//                log.debug("verify encoded:{}", Hex.toHexString(digest));
-                Bytes32 hash = Hash.hashTwice(digest);
-                if (ECKeyPair.verify(hash.toArray(), sig.toCanonicalised(), publicKeyBytes)) {
-                    canUse = true;
-=======
     // TODO: 当输入是snapshot中的区块时，需要验证snapshot的公钥或签名数据
     private boolean verifySignatureFromSnapshot(Address in, List<ECKeyPair> ecKeyPairs) {
         BlockInfo blockInfo = blockStore.getBlockInfoByHash(in.getHashLow()).getInfo();
@@ -1331,7 +1207,6 @@
             for (ECKeyPair ecKeyPair : ecKeyPairs) {
                 if (ecKeyPair.getPublicKey().compareTo(targetECKey.getPublicKey()) == 0) {
                     return true;
->>>>>>> 74ff78a5
                 }
             }
             return false;
@@ -1368,20 +1243,12 @@
         // 遍历所有key
         for (int i = 0; i < ourkeys.size(); i++) {
             ECKeyPair ecKey = ourkeys.get(i);
-<<<<<<< HEAD
-            byte[] publicKeyBytes = Sign.publicKeyBytesFromPrivate(ecKey.getPrivateKey(), true);
-//            byte[] digest = BytesUtils.merge(block.getSubRawData(block.getOutsigIndex() - 2), publicKeyBytes);
-            Bytes digest = Bytes.wrap(block.getSubRawData(block.getOutsigIndex() - 2), Bytes.wrap(publicKeyBytes));
-            Bytes32 hash = Hash.hashTwice(Bytes.wrap(digest));
-            if (ecKey.verify(hash.toArray(), signature)) {
-=======
             // TODO: 优化
             byte[] publicKeyBytes = ecKey.getCompressPubKeyBytes();
             Bytes digest = Bytes.wrap(block.getSubRawData(block.getOutsigIndex() - 2), Bytes.wrap(publicKeyBytes));
             Bytes32 hash = Hash.hashTwice(Bytes.wrap(digest));
 //            if (ecKey.verify(hash.toArray(), signature)) { // TODO: 耗时长
             if (ECKeyPair.verify(hash.toArray(), signature.toCanonicalised(), publicKeyBytes)) {
->>>>>>> 74ff78a5
                 log.debug("Validate Success");
                 addOurBlock(i, block);
                 return true;
@@ -1496,18 +1363,6 @@
         }
     }
 
-<<<<<<< HEAD
-    /** 判断是否已经接收过区块 * */
-    public boolean isExist(Bytes32 hashlow) {
-        return memOrphanPool.containsKey(new ByteArrayWrapper(hashlow.toArray())) ||
-                blockStore.hasBlock(hashlow);
-    }
-
-    @Override
-    public List<Block> listMainBlocks(int count) {
-        Block temp = getBlockByHash(Bytes32.wrap(xdagTopStatus.getTop()), false);
-        if(temp == null) {
-=======
     /**
      * 判断是否已经接收过区块 *
      */
@@ -1546,7 +1401,6 @@
     public List<Block> listMainBlocksByOrigin(int count) {
         Block temp = getBlockByHash(Bytes32.wrap(xdagTopStatus.getTop()), false);
         if (temp == null) {
->>>>>>> 74ff78a5
             temp = getBlockByHash(Bytes32.wrap(xdagTopStatus.getPreTop()), false);
         }
         List<Block> res = new ArrayList<>();
@@ -1577,11 +1431,7 @@
     @Override
     public List<Block> listMinedBlocks(int count) {
         Block temp = getBlockByHash(Bytes32.wrap(xdagTopStatus.getTop()), false);
-<<<<<<< HEAD
-        if(temp == null) {
-=======
         if (temp == null) {
->>>>>>> 74ff78a5
             temp = getBlockByHash(Bytes32.wrap(xdagTopStatus.getPreTop()), false);
             //                log.error("Pretop is null");
         }
