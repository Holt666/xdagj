--- conflicted
+++ resolved
@@ -40,13 +40,6 @@
 import io.xdag.net.libp2p.discovery.DiscV5Service;
 import io.xdag.net.libp2p.peer.NodeId;
 import io.xdag.utils.SafeFuture;
-<<<<<<< HEAD
-import lombok.Getter;
-import lombok.extern.slf4j.Slf4j;
-import org.apache.tuweni.bytes.Bytes;
-
-=======
->>>>>>> 74ff78a5
 import java.net.InetSocketAddress;
 import java.util.ArrayList;
 import java.util.List;
@@ -59,25 +52,6 @@
 @Slf4j
 @Getter
 public class Libp2pNetwork {
-<<<<<<< HEAD
-    enum State {
-        IDLE,
-        RUNNING,
-        STOPPED
-    }
-    private final ProtocolBinding<?> protocol;
-    private int port;
-    private Host host;
-    private final PrivKey privKey;
-    private NodeId nodeId;
-    private String ip;
-
-    private final AtomicReference<State> state = new AtomicReference<>(State.IDLE);
-    private final Multiaddr advertisedAddr;
-    private DiscV5Service discV5Service;
-    private final List<String> bootnodes ;
-
-=======
 
     private final ProtocolBinding<?> protocol;
     private final PrivKey privKey;
@@ -89,7 +63,6 @@
     private NodeId nodeId;
     private String ip;
     private DiscV5Service discV5Service;
->>>>>>> 74ff78a5
     public Libp2pNetwork(PrivKey privKey, Multiaddr listenAddr) {
         this.protocol = new NonProtocol();
         this.privKey = privKey;
@@ -97,11 +70,7 @@
         this.bootnodes = new ArrayList<>();
     }
 
-<<<<<<< HEAD
-    public Libp2pNetwork(Kernel kernel){
-=======
     public Libp2pNetwork(Kernel kernel) {
->>>>>>> 74ff78a5
         this.port = kernel.getConfig().getNodeSpec().getLibp2pPort();
         this.protocol = new Libp2pXdagProtocol(kernel);
         // libp2p use wallet default key
@@ -110,24 +79,15 @@
         ip = kernel.getConfig().getNodeSpec().getNodeIp();
         nodeId = new LibP2PNodeId(PeerId.fromPubKey(privKey.publicKey()));
         advertisedAddr = Libp2pUtils.fromInetSocketAddress(
-<<<<<<< HEAD
-                        new InetSocketAddress(kernel.getConfig().getNodeSpec().getNodeIp(), port),nodeId);
-=======
                 new InetSocketAddress(kernel.getConfig().getNodeSpec().getNodeIp(), port), nodeId);
->>>>>>> 74ff78a5
         bootnodes = kernel.getConfig().getNodeSpec().getBootnodes();
 
     }
 
     private void crate() {
         host = BuilderJKt.hostJ(Builder.Defaults.None,
-<<<<<<< HEAD
-                b->{
-                    b.getIdentity().setFactory(()-> privKey);
-=======
                 b -> {
                     b.getIdentity().setFactory(() -> privKey);
->>>>>>> 74ff78a5
                     b.getTransports().add(TcpTransport::new);
                     b.getSecureChannels().add(NoiseXXSecureChannel::new);
                     b.getMuxers().add(StreamMuxerProtocol.getMplex());
@@ -138,11 +98,7 @@
 //                    b.getDebug().getBeforeSecureHandler().addNettyHandler(firewall);
 //                    b.getDebug().getMuxFramesHandler().setLogger(LogLevel.DEBUG, "wire.mux");
                 });
-<<<<<<< HEAD
-        discV5Service = DiscV5Service.create(Bytes.wrap(privKey.raw()),ip,port,bootnodes);
-=======
         discV5Service = DiscV5Service.create(Bytes.wrap(privKey.raw()), ip, port, bootnodes);
->>>>>>> 74ff78a5
     }
 
     public SafeFuture<?> start() {
@@ -153,11 +109,7 @@
         //16Uiu2HAm3NZUwzzNHfnnB8ADfnuP5MTDuqjRb3nTRBxPTQ4g7Wjj
         log.info("id ={}", host.getPeerId());
         log.info("Starting libp2p network...");
-<<<<<<< HEAD
-        if(discV5Service!=null){
-=======
         if (discV5Service != null) {
->>>>>>> 74ff78a5
             discV5Service.start();
             discV5Service.searchForPeers();
         }
@@ -169,16 +121,9 @@
                         });
     }
 
-<<<<<<< HEAD
-
-    public void dail(String peer) {
-        Multiaddr address = Multiaddr.fromString(peer);
-        protocol.dial(host,address);
-=======
     public void dail(String peer) {
         Multiaddr address = Multiaddr.fromString(peer);
         protocol.dial(host, address);
->>>>>>> 74ff78a5
     }
 
     public String getNodeAddress() {
@@ -198,13 +143,10 @@
         return SafeFuture.of(host.stop());
     }
 
-<<<<<<< HEAD
-=======
     enum State {
         IDLE,
         RUNNING,
         STOPPED
     }
 
->>>>>>> 74ff78a5
 }