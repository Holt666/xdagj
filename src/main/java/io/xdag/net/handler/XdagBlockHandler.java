--- conflicted
+++ resolved
@@ -26,12 +26,6 @@
 
 import static io.xdag.utils.BasicUtils.crc32Verify;
 
-<<<<<<< HEAD
-import java.nio.ByteOrder;
-import java.util.List;
-
-=======
->>>>>>> 74ff78a5
 import io.netty.buffer.ByteBuf;
 import io.netty.channel.ChannelHandlerContext;
 import io.netty.handler.codec.ByteToMessageCodec;
@@ -74,11 +68,7 @@
     protected void encode(
             ChannelHandlerContext channelHandlerContext, XdagBlock xdagblock, ByteBuf out) {
         byte[] unCryptData = xdagblock.getData().toArray();
-<<<<<<< HEAD
-        byte[] encryptData ;
-=======
         byte[] encryptData;
->>>>>>> 74ff78a5
         // libp2p没有三次握手
         if (channel.getClass().equals(XdagChannel.class)) {
             encryptData = Native.dfslib_encrypt_byte_sector(unCryptData, unCryptData.length,
