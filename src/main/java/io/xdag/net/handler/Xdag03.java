/*
 * The MIT License (MIT)
 *
 * Copyright (c) 2020-2030 The XdagJ Developers
 *
 * Permission is hereby granted, free of charge, to any person obtaining a copy
 * of this software and associated documentation files (the "Software"), to deal
 * in the Software without restriction, including without limitation the rights
 * to use, copy, modify, merge, publish, distribute, sublicense, and/or sell
 * copies of the Software, and to permit persons to whom the Software is
 * furnished to do so, subject to the following conditions:
 *
 * The above copyright notice and this permission notice shall be included in
 * all copies or substantial portions of the Software.
 *
 * THE SOFTWARE IS PROVIDED "AS IS", WITHOUT WARRANTY OF ANY KIND, EXPRESS OR
 * IMPLIED, INCLUDING BUT NOT LIMITED TO THE WARRANTIES OF MERCHANTABILITY,
 * FITNESS FOR A PARTICULAR PURPOSE AND NONINFRINGEMENT. IN NO EVENT SHALL THE
 * AUTHORS OR COPYRIGHT HOLDERS BE LIABLE FOR ANY CLAIM, DAMAGES OR OTHER
 * LIABILITY, WHETHER IN AN ACTION OF CONTRACT, TORT OR OTHERWISE, ARISING FROM,
 * OUT OF OR IN CONNECTION WITH THE SOFTWARE OR THE USE OR OTHER DEALINGS IN
 * THE SOFTWARE.
 */

package io.xdag.net.handler;

import com.google.common.util.concurrent.SettableFuture;
import io.netty.channel.ChannelHandlerContext;
import io.xdag.Kernel;
import io.xdag.core.Block;
import io.xdag.core.BlockWrapper;
import io.xdag.core.XdagStats;
import io.xdag.net.Channel;
import io.xdag.net.XdagVersion;
import io.xdag.net.message.AbstractMessage;
import io.xdag.net.message.Message;
import io.xdag.net.message.impl.BlockExtRequestMessage;
import io.xdag.net.message.impl.BlockRequestMessage;
import io.xdag.net.message.impl.BlocksReplyMessage;
import io.xdag.net.message.impl.BlocksRequestMessage;
import io.xdag.net.message.impl.NewBlockMessage;
import io.xdag.net.message.impl.SumReplyMessage;
import io.xdag.net.message.impl.SumRequestMessage;
import lombok.Data;
import lombok.EqualsAndHashCode;
import lombok.extern.slf4j.Slf4j;
import org.apache.tuweni.bytes.Bytes;
import org.apache.tuweni.bytes.Bytes32;
import org.apache.tuweni.bytes.MutableBytes;
import org.apache.tuweni.bytes.MutableBytes32;
<<<<<<< HEAD

import java.util.List;
=======
>>>>>>> 74ff78a5

@EqualsAndHashCode(callSuper = true)
@Data
@Slf4j
public class Xdag03 extends XdagHandler {

    public Xdag03(Kernel kernel, Channel channel) {
        this.kernel = kernel;
        this.channel = channel;
        this.blockchain = kernel.getBlockchain();
        this.syncMgr = kernel.getSyncMgr();
        this.version = XdagVersion.V03;
    }

    @Override
    protected void channelRead0(ChannelHandlerContext ctx, Message msg) {
        switch (msg.getCommand()) {
            case NEW_BLOCK:
                processNewBlock((NewBlockMessage) msg);
                break;
            case BLOCK_REQUEST:
                processBlockRequest((BlockRequestMessage) msg);
                break;
            case BLOCKS_REQUEST:
                processBlocksRequest((BlocksRequestMessage) msg);
                break;
            case BLOCKS_REPLY:
                processBlocksReply((BlocksReplyMessage) msg);
                break;
            case SUMS_REQUEST:
                processSumsRequest((SumRequestMessage) msg);
                break;
            case SUMS_REPLY:
                processSumsReply((SumReplyMessage) msg);
                break;
            case BLOCKEXT_REQUEST:
                processBlockExtRequest((BlockExtRequestMessage) msg);
                break;
            default:
                break;
        }
    }

    @Override
    public void handlerAdded(ChannelHandlerContext ctx) {
        msgQueue.activate(ctx);
    }

    @Override
    public void channelInactive(ChannelHandlerContext ctx) {
        log.debug("channelInactive:[{}] ", ctx.toString());
        killTimers();
        disconnect();
    }

    @Override
    public void exceptionCaught(ChannelHandlerContext ctx, Throwable cause) {
        log.debug("exceptionCaught:[{}]", cause.getMessage(), cause);
        ctx.close();
        killTimers();
        disconnect();
    }

    @Override
    public void dropConnection() {
        log.info("Peer {}: is a bad one, drop", channel.getNode().getAddress());
        disconnect();
    }

    public void killTimers() {
        log.debug("msgQueue stop");
        msgQueue.close();
    }

    /**
     * ********************** Message Processing * ***********************
     */
    protected void processNewBlock(NewBlockMessage msg) {
        Block block = msg.getBlock();
        log.debug("processNewBlock:{}", block.getHashLow().toHexString());
        BlockWrapper bw = new BlockWrapper(block, msg.getTtl() - 1, channel.getNode());
        syncMgr.validateAndAddNewBlock(bw);
    }

    /**
     * 区块请求响应一个区块 并开启一个线程不断发送一段时间内的区块 *
     */
    protected void processBlocksRequest(BlocksRequestMessage msg) {
//        log.debug("processBlocksRequest:" + msg);
        // 更新全网状态
        updateXdagStats(msg);
        long startTime = msg.getStarttime();
        long endTime = msg.getEndtime();
        long random = msg.getRandom();

        // TODO: paulochen 处理多区块请求
//        // 如果大于快照点的话 我可以发送
//        if (startTime > 1658318225407L) {
//            // TODO: 如果请求时间间隔过大，启动新线程发送，目的是避免攻击
//            List<Block> blocks = blockchain.getBlocksByTime(startTime, endTime);
//            for (Block block : blocks) {
//                sendNewBlock(block, 1);
//            }
//            sendMessage(new BlocksReplyMessage(startTime, endTime, random, kernel.getBlockchain().getXdagStats()));
//        }
    }

    protected void processBlocksReply(BlocksReplyMessage msg) {
        updateXdagStats(msg);
        long randomSeq = msg.getRandom();
        SettableFuture<Bytes> sf = kernel.getSync().getBlocksRequestMap().get(randomSeq);
<<<<<<< HEAD
        if(sf != null) {
=======
        if (sf != null) {
>>>>>>> 74ff78a5
            sf.set(Bytes.wrap(new byte[]{0}));
        }
    }

    /**
     * 将sumRequest的后8个字段填充为自己的sum 修改type类型为reply 发送
     */
    protected void processSumsRequest(SumRequestMessage msg) {
        updateXdagStats(msg);
//        byte[] sums = new byte[256];
        MutableBytes sums = MutableBytes.create(256);
<<<<<<< HEAD
        kernel.getBlockStore().loadSum(msg.getStarttime(), msg.getEndtime(), sums);
        SumReplyMessage reply = new SumReplyMessage(msg.getEndtime(), msg.getRandom(), kernel.getBlockchain().getXdagStats(), sums);
        sendMessage(reply);
=======
        // TODO: paulochen 处理sum请求
////        if (msg.getEndtime() < 1658318225407L) {
////            sums =
////        } else {
//        if (msg.getStarttime() > 1658318225407L) {
//            kernel.getBlockStore().loadSum(msg.getStarttime(), msg.getEndtime(), sums);
////        }
//            SumReplyMessage reply = new SumReplyMessage(msg.getEndtime(), msg.getRandom(),
//                    kernel.getBlockchain().getXdagStats(), sums);
//
//            sendMessage(reply);
//        }
>>>>>>> 74ff78a5
    }

    protected void processSumsReply(SumReplyMessage msg) {
        updateXdagStats(msg);
        long randomSeq = msg.getRandom();
        SettableFuture<Bytes> sf = kernel.getSync().getSumsRequestMap().get(randomSeq);
<<<<<<< HEAD
        if(sf != null) {
=======
        if (sf != null) {
>>>>>>> 74ff78a5
            sf.set(msg.getSum());
        }
    }

    protected void processBlockExtRequest(BlockExtRequestMessage msg) {
    }

    protected void processBlockRequest(BlockRequestMessage msg) {
//        log.debug("processBlockRequest: hash:{}" + Hex.toHexString(msg.getHash()));
//        Bytes32 find = new byte[32];
        Bytes32 hash = msg.getHash();
//        hash = Arrays.reverse(hash);
//        System.arraycopy(hash, 8, find, 8, 24);
        MutableBytes32 find = MutableBytes32.create();
        find.set(8, hash.reverse().slice(8, 24));
        Block block = blockchain.getBlockByHash(find, true);
        if (block != null) {
//            log.debug("processBlockRequest: findBlock" + Hex.toHexString(block.getHashLow()));
            NewBlockMessage message = new NewBlockMessage(block, kernel.getConfig().getNodeSpec().getTTL());
            sendMessage(message);
        }
    }

    /**
     * ********************** Message Sending * ***********************
     */
    @Override
    public void sendNewBlock(Block newBlock, int TTL) {
//        log.debug("sendNewBlock:" + Hex.toHexString(newBlock.getHashLow()));
        NewBlockMessage msg = new NewBlockMessage(newBlock, TTL);
        sendMessage(msg);
    }

    @Override
    public long sendGetBlocks(long startTime, long endTime) {
        BlocksRequestMessage msg = new BlocksRequestMessage(startTime, endTime, kernel.getBlockchain().getXdagStats());
        sendMessage(msg);
        return msg.getRandom();
    }

    @Override
    public long sendGetBlock(MutableBytes32 hash) {
//        log.debug("sendGetBlock:[{}]", Hex.toHexString(hash));
        BlockRequestMessage msg = new BlockRequestMessage(hash, kernel.getBlockchain().getXdagStats());
        sendMessage(msg);
        return msg.getRandom();
    }

    @Override
    public long sendGetSums(long startTime, long endTime) {
        SumRequestMessage msg = new SumRequestMessage(startTime, endTime, kernel.getBlockchain().getXdagStats());
        sendMessage(msg);
        return msg.getRandom();
    }

    @Override
    public void sendMessage(Message message) {
        if (msgQueue.isRunning()) {
            msgQueue.sendMessage(message);
        } else {
            log.debug("msgQueue is close");
        }
    }

    protected void disconnect() {
        msgQueue.disconnect();
    }

    @Override
    public void activate() {
        log.debug("Xdag protocol activate");
        //// xdagListener.trace("Xdag protocol activate");
    }

    @Override
    public void disableBlocks() {
        // TODO Auto-generated method stub

    }

    @Override
    public void enableBlocks() {
        // TODO Auto-generated method stub

    }

    @Override
    public void onSyncDone(boolean done) {
        // TODO Auto-generated method stub

    }

    public void updateXdagStats(AbstractMessage message) {
        XdagStats remoteXdagStats = message.getXdagStats();
        kernel.getBlockchain().getXdagStats().update(remoteXdagStats);
        kernel.getNetDBMgr().updateNetDB(message.getNetDB());
    }

}<|MERGE_RESOLUTION|>--- conflicted
+++ resolved
@@ -48,11 +48,6 @@
 import org.apache.tuweni.bytes.Bytes32;
 import org.apache.tuweni.bytes.MutableBytes;
 import org.apache.tuweni.bytes.MutableBytes32;
-<<<<<<< HEAD
-
-import java.util.List;
-=======
->>>>>>> 74ff78a5
 
 @EqualsAndHashCode(callSuper = true)
 @Data
@@ -164,11 +159,7 @@
         updateXdagStats(msg);
         long randomSeq = msg.getRandom();
         SettableFuture<Bytes> sf = kernel.getSync().getBlocksRequestMap().get(randomSeq);
-<<<<<<< HEAD
-        if(sf != null) {
-=======
         if (sf != null) {
->>>>>>> 74ff78a5
             sf.set(Bytes.wrap(new byte[]{0}));
         }
     }
@@ -180,11 +171,6 @@
         updateXdagStats(msg);
 //        byte[] sums = new byte[256];
         MutableBytes sums = MutableBytes.create(256);
-<<<<<<< HEAD
-        kernel.getBlockStore().loadSum(msg.getStarttime(), msg.getEndtime(), sums);
-        SumReplyMessage reply = new SumReplyMessage(msg.getEndtime(), msg.getRandom(), kernel.getBlockchain().getXdagStats(), sums);
-        sendMessage(reply);
-=======
         // TODO: paulochen 处理sum请求
 ////        if (msg.getEndtime() < 1658318225407L) {
 ////            sums =
@@ -197,18 +183,13 @@
 //
 //            sendMessage(reply);
 //        }
->>>>>>> 74ff78a5
     }
 
     protected void processSumsReply(SumReplyMessage msg) {
         updateXdagStats(msg);
         long randomSeq = msg.getRandom();
         SettableFuture<Bytes> sf = kernel.getSync().getSumsRequestMap().get(randomSeq);
-<<<<<<< HEAD
-        if(sf != null) {
-=======
         if (sf != null) {
->>>>>>> 74ff78a5
             sf.set(msg.getSum());
         }
     }
