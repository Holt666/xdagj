/*
 * The MIT License (MIT)
 *
 * Copyright (c) 2020-2030 The XdagJ Developers
 *
 * Permission is hereby granted, free of charge, to any person obtaining a copy
 * of this software and associated documentation files (the "Software"), to deal
 * in the Software without restriction, including without limitation the rights
 * to use, copy, modify, merge, publish, distribute, sublicense, and/or sell
 * copies of the Software, and to permit persons to whom the Software is
 * furnished to do so, subject to the following conditions:
 *
 * The above copyright notice and this permission notice shall be included in
 * all copies or substantial portions of the Software.
 *
 * THE SOFTWARE IS PROVIDED "AS IS", WITHOUT WARRANTY OF ANY KIND, EXPRESS OR
 * IMPLIED, INCLUDING BUT NOT LIMITED TO THE WARRANTIES OF MERCHANTABILITY,
 * FITNESS FOR A PARTICULAR PURPOSE AND NONINFRINGEMENT. IN NO EVENT SHALL THE
 * AUTHORS OR COPYRIGHT HOLDERS BE LIABLE FOR ANY CLAIM, DAMAGES OR OTHER
 * LIABILITY, WHETHER IN AN ACTION OF CONTRACT, TORT OR OTHERWISE, ARISING FROM,
 * OUT OF OR IN CONNECTION WITH THE SOFTWARE OR THE USE OR OTHER DEALINGS IN
 * THE SOFTWARE.
 */

package io.xdag.net;

import java.net.InetSocketAddress;

import org.bouncycastle.util.encoders.Hex;

import io.netty.buffer.ByteBuf;
import io.netty.channel.ChannelHandlerContext;
import io.netty.channel.ChannelPipeline;
import io.netty.channel.socket.nio.NioSocketChannel;
import io.xdag.Kernel;
import io.xdag.core.BlockWrapper;
import io.xdag.net.handler.MessageCodes;
import io.xdag.net.handler.Xdag;
import io.xdag.net.handler.XdagAdapter;
import io.xdag.net.handler.XdagBlockHandler;
import io.xdag.net.handler.XdagHandler;
import io.xdag.net.handler.XdagHandlerFactory;
import io.xdag.net.handler.XdagHandlerFactoryImpl;
import io.xdag.net.handler.XdagHandshakeHandler;
import io.xdag.net.message.MessageFactory;
import io.xdag.net.message.MessageQueue;
import io.xdag.net.message.impl.Xdag03MessageFactory;
import io.xdag.net.node.Node;
<<<<<<< HEAD
=======
import java.net.InetSocketAddress;
>>>>>>> 74ff78a5
import lombok.EqualsAndHashCode;
import lombok.Getter;
import lombok.Setter;
import lombok.extern.slf4j.Slf4j;

@EqualsAndHashCode(callSuper = true)
@Slf4j
@Getter
@Setter
public class XdagChannel extends Channel {
<<<<<<< HEAD
    /** 握手 密钥 */
=======

    /**
     * 握手 密钥
     */
>>>>>>> 74ff78a5
    private XdagHandshakeHandler handshakeHandler;
    /**
     * 信息编码处理
     */
    private MessageCodes messageCodec;
    /**
     * 处理区块
     */
    private XdagBlockHandler blockHandler;
    /**
     * 获取xdag03handler
     */
    private Xdag xdag = new XdagAdapter();
    /**
     * 用来创建xdag03handler处理message 实际的逻辑操作
     */
    private XdagHandlerFactory xdagHandlerFactory;

    // TODO：记录该连接发送错误消息的次数，一旦超过某个值将断开连接
    private int failTimes;

    public XdagChannel(NioSocketChannel socketChannel) {
        this.socket = socketChannel;
    }

    public void init(
            ChannelPipeline pipeline,
            Kernel kernel,
            boolean isServer,
            InetSocketAddress inetSocketAddress) {

        this.kernel = kernel;
        this.inetSocketAddress = inetSocketAddress;
        this.handshakeHandler = new XdagHandshakeHandler(kernel, this);
        handshakeHandler.setServer(isServer);
        pipeline.addLast("handshakeHandler", handshakeHandler);
        this.messageQueue = new MessageQueue(this);
        this.messageCodec = new MessageCodes();
        this.blockHandler = new XdagBlockHandler(this);
        this.xdagHandlerFactory = new XdagHandlerFactoryImpl(kernel, this);
    }

    public void initWithNode(final String host, final int port) {
        node = new Node(host, port);
        log.debug("Initwith Node host:" + host + " port:" + port + " node:" + node.getHexId());
    }

    @Override
    public InetSocketAddress getInetSocketAddress() {
        return this.inetSocketAddress;
    }

    @Override
<<<<<<< HEAD
    public void setActive(boolean b) {
        this.isActive = b;
    }

    @Override
    public boolean isActive() {
        return this.isActive;
=======
    public boolean isActive() {
        return this.isActive;
    }

    @Override
    public void setActive(boolean b) {
        this.isActive = b;
>>>>>>> 74ff78a5
    }

    @Override
    public Node getNode() {
        return this.node;
    }

    @Override
    public void onDisconnect() {
        isDisconnected = true;
    }

    @Override
    public boolean isDisconnected() {
        return isDisconnected;
    }

    @Override
    public MessageQueue getMessageQueue() {
        return this.messageQueue;
    }

    @Override
    public Kernel getKernel() {
        return this.kernel;
    }

    public void sendPubkey(ChannelHandlerContext ctx) throws Exception {
        ByteBuf buffer = ctx.alloc().buffer(1024);
        buffer.writeBytes(kernel.getConfig().getNodeSpec().getXKeys().pub);
        ctx.writeAndFlush(buffer).sync();
        node.getStat().Outbound.add(2);
    }

    public void sendPassword(ChannelHandlerContext ctx) throws Exception {
        ByteBuf buffer = ctx.alloc().buffer(512);
        buffer.writeBytes(kernel.getConfig().getNodeSpec().getXKeys().sect0_encoded);
        ctx.writeAndFlush(buffer).sync();
        node.getStat().Outbound.add(1);
    }

    @Override
    public void sendNewBlock(BlockWrapper blockWrapper) {
        log.debug("send a block hash is {}", blockWrapper.getBlock().getHashLow().toHexString());
        log.debug("ttl:" + blockWrapper.getTtl());
        xdag.sendNewBlock(blockWrapper.getBlock(), blockWrapper.getTtl());
    }

    /**
     * 激活xdaghandler
     */
    public void activateXdag(ChannelHandlerContext ctx, XdagVersion version) {
        XdagHandler handler = xdagHandlerFactory.create(version);
        MessageFactory messageFactory = createXdagMessageFactory(version);
        blockHandler.setMessageFactory(messageFactory);
        ctx.pipeline().addLast("blockHandler", blockHandler);
        ctx.pipeline().addLast("messageCodec", messageCodec);
        // 注册进消息队列 用来收发消息
        handler.setMsgQueue(messageQueue);
        ctx.pipeline().addLast("xdag", handler);
        handler.setChannel(this);
        xdag = handler;
        handler.activate();
    }

    private MessageFactory createXdagMessageFactory(XdagVersion version) {
        if (version == XdagVersion.V03) {
            return new Xdag03MessageFactory();
        }
        throw new IllegalArgumentException("Xdag" + version + " is not supported");
    }

    @Override
    public String toString() {
        String format = "new channel";
        if (node != null) {
            format = String.format("%s:%s", node.getHost(), node.getPort());
        }
        return format;
    }

    @Override
    public Xdag getXdag() {
        return xdag;
    }

    @Override
    public void dropConnection() {
        xdag.dropConnection();
    }
}<|MERGE_RESOLUTION|>--- conflicted
+++ resolved
@@ -23,10 +23,6 @@
  */
 
 package io.xdag.net;
-
-import java.net.InetSocketAddress;
-
-import org.bouncycastle.util.encoders.Hex;
 
 import io.netty.buffer.ByteBuf;
 import io.netty.channel.ChannelHandlerContext;
@@ -46,10 +42,7 @@
 import io.xdag.net.message.MessageQueue;
 import io.xdag.net.message.impl.Xdag03MessageFactory;
 import io.xdag.net.node.Node;
-<<<<<<< HEAD
-=======
 import java.net.InetSocketAddress;
->>>>>>> 74ff78a5
 import lombok.EqualsAndHashCode;
 import lombok.Getter;
 import lombok.Setter;
@@ -60,14 +53,10 @@
 @Getter
 @Setter
 public class XdagChannel extends Channel {
-<<<<<<< HEAD
-    /** 握手 密钥 */
-=======
 
     /**
      * 握手 密钥
      */
->>>>>>> 74ff78a5
     private XdagHandshakeHandler handshakeHandler;
     /**
      * 信息编码处理
@@ -121,23 +110,13 @@
     }
 
     @Override
-<<<<<<< HEAD
+    public boolean isActive() {
+        return this.isActive;
+    }
+
+    @Override
     public void setActive(boolean b) {
         this.isActive = b;
-    }
-
-    @Override
-    public boolean isActive() {
-        return this.isActive;
-=======
-    public boolean isActive() {
-        return this.isActive;
-    }
-
-    @Override
-    public void setActive(boolean b) {
-        this.isActive = b;
->>>>>>> 74ff78a5
     }
 
     @Override
