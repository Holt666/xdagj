--- conflicted
+++ resolved
@@ -31,13 +31,6 @@
 import io.xdag.net.message.Message;
 import io.xdag.net.message.XdagMessageCodes;
 import io.xdag.utils.BytesUtils;
-<<<<<<< HEAD
-import org.apache.tuweni.bytes.Bytes;
-import org.apache.tuweni.bytes.MutableBytes;
-import org.bouncycastle.util.encoders.Hex;
-
-=======
->>>>>>> 74ff78a5
 import java.util.zip.CRC32;
 import org.apache.tuweni.bytes.Bytes;
 import org.apache.tuweni.bytes.MutableBytes;
@@ -48,13 +41,9 @@
     private Block block;
     private int ttl;
 
-<<<<<<< HEAD
-    /** 不处理crc */
-=======
     /**
      * 不处理crc
      */
->>>>>>> 74ff78a5
     public NewBlockMessage(MutableBytes bytes) {
         super(bytes);
     }
