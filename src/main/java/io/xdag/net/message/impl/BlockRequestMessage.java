/*
 * The MIT License (MIT)
 *
 * Copyright (c) 2020-2030 The XdagJ Developers
 *
 * Permission is hereby granted, free of charge, to any person obtaining a copy
 * of this software and associated documentation files (the "Software"), to deal
 * in the Software without restriction, including without limitation the rights
 * to use, copy, modify, merge, publish, distribute, sublicense, and/or sell
 * copies of the Software, and to permit persons to whom the Software is
 * furnished to do so, subject to the following conditions:
 *
 * The above copyright notice and this permission notice shall be included in
 * all copies or substantial portions of the Software.
 *
 * THE SOFTWARE IS PROVIDED "AS IS", WITHOUT WARRANTY OF ANY KIND, EXPRESS OR
 * IMPLIED, INCLUDING BUT NOT LIMITED TO THE WARRANTIES OF MERCHANTABILITY,
 * FITNESS FOR A PARTICULAR PURPOSE AND NONINFRINGEMENT. IN NO EVENT SHALL THE
 * AUTHORS OR COPYRIGHT HOLDERS BE LIABLE FOR ANY CLAIM, DAMAGES OR OTHER
 * LIABILITY, WHETHER IN AN ACTION OF CONTRACT, TORT OR OTHERWISE, ARISING FROM,
 * OUT OF OR IN CONNECTION WITH THE SOFTWARE OR THE USE OR OTHER DEALINGS IN
 * THE SOFTWARE.
 */

package io.xdag.net.message.impl;

import static io.xdag.config.Constants.DNET_PKT_XDAG;
import static io.xdag.core.XdagBlock.XDAG_BLOCK_SIZE;
import static io.xdag.core.XdagField.FieldType.XDAG_FIELD_NONCE;

import io.xdag.core.XdagStats;
import io.xdag.net.message.AbstractMessage;
import io.xdag.net.message.XdagMessageCodes;
import io.xdag.utils.BytesUtils;
import java.math.BigInteger;
import java.nio.ByteOrder;
<<<<<<< HEAD

=======
>>>>>>> 74ff78a5
import lombok.EqualsAndHashCode;
import org.apache.tuweni.bytes.Bytes;
import org.apache.tuweni.bytes.Bytes32;
import org.apache.tuweni.bytes.MutableBytes;
import org.apache.tuweni.bytes.MutableBytes32;
<<<<<<< HEAD
import org.bouncycastle.util.Arrays;
=======
>>>>>>> 74ff78a5
import org.bouncycastle.util.encoders.Hex;

@EqualsAndHashCode(callSuper = false)
public class BlockRequestMessage extends AbstractMessage {

    public BlockRequestMessage(MutableBytes hash, XdagStats xdagStats) {
        super(XdagMessageCodes.BLOCK_REQUEST, 0, 0, Bytes32.wrap(hash), xdagStats);
    }

    public BlockRequestMessage(MutableBytes hash) {
        super(hash);
    }

    @Override
    public Class<?> getAnswerMessage() {
        return null;
    }

    @Override
    public Bytes getEncoded() {
        // TODO Auto-generated method stub
        return encoded;
    }

    @Override
    public String toString() {
        if (!parsed) {
            parse();
        }
        return "["
                + this.getCommand().name()
                + " starttime="
                + starttime
                + " endtime="
                + this.endtime
                + " hash="
                + hash.toHexString()
                + " netstatus="
                + xdagStats;
    }

    @Override
    public XdagMessageCodes getCommand() {
        return XdagMessageCodes.BLOCK_REQUEST;
    }

    @Override
    public void encode() {
        parsed = true;
        encoded = MutableBytes.create(512);
        int ttl = 1;
        long transportheader = (ttl << 8) | DNET_PKT_XDAG | (XDAG_BLOCK_SIZE << 16);
        long type = (codes.asByte() << 4) | XDAG_FIELD_NONCE.asByte();

        BigInteger diff = xdagStats.getDifficulty();
        BigInteger maxDiff = xdagStats.getMaxdifficulty();
        long nmain = xdagStats.getNmain();
        long totalMainNumber = Math.max(xdagStats.getTotalnmain(), nmain);
        long nblocks = xdagStats.getNblocks();
        long totalBlockNumber = xdagStats.getTotalnblocks();

        // TODO：后续根据ip替换
        String tmp = "04000000040000003ef4780100000000" + "7f000001611e7f000001b8227f0000015f767f000001d49d";
        // net 相关
        byte[] tmpbyte = Hex.decode(tmp);

        // field 0 and field1
        MutableBytes32 first = MutableBytes32.create();
//                BytesUtils.merge(
//                BytesUtils.longToBytes(transportheader, true),
//                BytesUtils.longToBytes(type, true),
//                BytesUtils.longToBytes(starttime, true),
//                BytesUtils.longToBytes(endtime, true));
        first.set(0, Bytes.wrap(BytesUtils.longToBytes(transportheader, true)));
        first.set(8, Bytes.wrap(BytesUtils.longToBytes(type, true)));
        first.set(16, Bytes.wrap(BytesUtils.longToBytes(starttime, true)));
        first.set(24, Bytes.wrap(BytesUtils.longToBytes(endtime, true)));

//        System.arraycopy(first, 0, encoded, 0, 32);
        encoded.set(0, first);
//        this.hash = Arrays.reverse(hash);
//        System.arraycopy(hash, 0, encoded, 32, 32);
        encoded.set(32, hash.reverse());

        // field2 diff and maxdiff
//        System.arraycopy(BytesUtils.bigIntegerToBytes(diff, 16, true), 0, encoded, 64, 16);
        encoded.set(64, Bytes.wrap(BytesUtils.bigIntegerToBytes(diff, 16, true)));
//        System.arraycopy(BytesUtils.bigIntegerToBytes(maxDiff, 16, true), 0, encoded, 80, 16);
        encoded.set(80, Bytes.wrap(BytesUtils.bigIntegerToBytes(maxDiff, 16, true)));

        // field3 nblock totalblock main totalmain
//        System.arraycopy(BytesUtils.longToBytes(nblocks, true), 0, encoded, 96, 8);
<<<<<<< HEAD
        encoded.set(96, Bytes.wrap(BytesUtils.longToBytes(nblocks,  true)));
//        System.arraycopy(BytesUtils.longToBytes(totalBlockNumber, true), 0, encoded, 104, 8);
        encoded.set(104, Bytes.wrap(BytesUtils.longToBytes(totalBlockNumber,  true)));
//        System.arraycopy(BytesUtils.longToBytes(nmain, true), 0, encoded, 112, 8);
        encoded.set(112, Bytes.wrap(BytesUtils.longToBytes(nmain,  true)));
//        System.arraycopy(BytesUtils.longToBytes(totalMainNumber, true), 0, encoded, 120, 8);
        encoded.set(120, Bytes.wrap(BytesUtils.longToBytes(totalMainNumber,  true)));
=======
        encoded.set(96, Bytes.wrap(BytesUtils.longToBytes(nblocks, true)));
//        System.arraycopy(BytesUtils.longToBytes(totalBlockNumber, true), 0, encoded, 104, 8);
        encoded.set(104, Bytes.wrap(BytesUtils.longToBytes(totalBlockNumber, true)));
//        System.arraycopy(BytesUtils.longToBytes(nmain, true), 0, encoded, 112, 8);
        encoded.set(112, Bytes.wrap(BytesUtils.longToBytes(nmain, true)));
//        System.arraycopy(BytesUtils.longToBytes(totalMainNumber, true), 0, encoded, 120, 8);
        encoded.set(120, Bytes.wrap(BytesUtils.longToBytes(totalMainNumber, true)));
>>>>>>> 74ff78a5
//        System.arraycopy(tmpbyte, 0, encoded, 128, tmpbyte.length);
        encoded.set(128, Bytes.wrap(tmpbyte));
        updateCrc();
    }

    @Override
    public void parse() {
        if (parsed) {
            return;
        }
//        starttime = BytesUtils.bytesToLong(encoded, 16, true);
        this.starttime = encoded.getLong(16, ByteOrder.LITTLE_ENDIAN);
//        endtime = BytesUtils.bytesToLong(encoded, 24, true);
        this.endtime = encoded.getLong(24, ByteOrder.LITTLE_ENDIAN);
//        BigInteger maxdifficulty = BytesUtils.bytesToBigInteger(encoded, 80, true);
        BigInteger maxdifficulty = encoded.slice(80, 16).toUnsignedBigInteger(ByteOrder.LITTLE_ENDIAN);
//        long totalnblocks = BytesUtils.bytesToLong(encoded, 104, true);
<<<<<<< HEAD
        long totalnblocks = encoded.getLong(104,ByteOrder.LITTLE_ENDIAN);
=======
        long totalnblocks = encoded.getLong(104, ByteOrder.LITTLE_ENDIAN);
>>>>>>> 74ff78a5
//        long totalnmains = BytesUtils.bytesToLong(encoded, 120, true);
        long totalnmains = encoded.getLong(120, ByteOrder.LITTLE_ENDIAN);
//        int totalnhosts = BytesUtils.bytesToInt(encoded, 132, true);
        int totalnhosts = encoded.getInt(132, ByteOrder.LITTLE_ENDIAN);
//        long maintime = BytesUtils.bytesToLong(encoded, 136, true);
        long maintime = encoded.getLong(136, ByteOrder.LITTLE_ENDIAN);
        xdagStats = new XdagStats(maxdifficulty, totalnblocks, totalnmains, totalnhosts, maintime);
//        hash = new byte[32];
//        System.arraycopy(encoded, 32, hash, 0, 24);
        MutableBytes32 hash = MutableBytes32.create();
        hash.set(0, encoded.slice(32, 24));
        this.hash = hash.copy();
        parsed = true;
    }
}<|MERGE_RESOLUTION|>--- conflicted
+++ resolved
@@ -34,19 +34,11 @@
 import io.xdag.utils.BytesUtils;
 import java.math.BigInteger;
 import java.nio.ByteOrder;
-<<<<<<< HEAD
-
-=======
->>>>>>> 74ff78a5
 import lombok.EqualsAndHashCode;
 import org.apache.tuweni.bytes.Bytes;
 import org.apache.tuweni.bytes.Bytes32;
 import org.apache.tuweni.bytes.MutableBytes;
 import org.apache.tuweni.bytes.MutableBytes32;
-<<<<<<< HEAD
-import org.bouncycastle.util.Arrays;
-=======
->>>>>>> 74ff78a5
 import org.bouncycastle.util.encoders.Hex;
 
 @EqualsAndHashCode(callSuper = false)
@@ -139,15 +131,6 @@
 
         // field3 nblock totalblock main totalmain
 //        System.arraycopy(BytesUtils.longToBytes(nblocks, true), 0, encoded, 96, 8);
-<<<<<<< HEAD
-        encoded.set(96, Bytes.wrap(BytesUtils.longToBytes(nblocks,  true)));
-//        System.arraycopy(BytesUtils.longToBytes(totalBlockNumber, true), 0, encoded, 104, 8);
-        encoded.set(104, Bytes.wrap(BytesUtils.longToBytes(totalBlockNumber,  true)));
-//        System.arraycopy(BytesUtils.longToBytes(nmain, true), 0, encoded, 112, 8);
-        encoded.set(112, Bytes.wrap(BytesUtils.longToBytes(nmain,  true)));
-//        System.arraycopy(BytesUtils.longToBytes(totalMainNumber, true), 0, encoded, 120, 8);
-        encoded.set(120, Bytes.wrap(BytesUtils.longToBytes(totalMainNumber,  true)));
-=======
         encoded.set(96, Bytes.wrap(BytesUtils.longToBytes(nblocks, true)));
 //        System.arraycopy(BytesUtils.longToBytes(totalBlockNumber, true), 0, encoded, 104, 8);
         encoded.set(104, Bytes.wrap(BytesUtils.longToBytes(totalBlockNumber, true)));
@@ -155,7 +138,6 @@
         encoded.set(112, Bytes.wrap(BytesUtils.longToBytes(nmain, true)));
 //        System.arraycopy(BytesUtils.longToBytes(totalMainNumber, true), 0, encoded, 120, 8);
         encoded.set(120, Bytes.wrap(BytesUtils.longToBytes(totalMainNumber, true)));
->>>>>>> 74ff78a5
 //        System.arraycopy(tmpbyte, 0, encoded, 128, tmpbyte.length);
         encoded.set(128, Bytes.wrap(tmpbyte));
         updateCrc();
@@ -173,11 +155,7 @@
 //        BigInteger maxdifficulty = BytesUtils.bytesToBigInteger(encoded, 80, true);
         BigInteger maxdifficulty = encoded.slice(80, 16).toUnsignedBigInteger(ByteOrder.LITTLE_ENDIAN);
 //        long totalnblocks = BytesUtils.bytesToLong(encoded, 104, true);
-<<<<<<< HEAD
-        long totalnblocks = encoded.getLong(104,ByteOrder.LITTLE_ENDIAN);
-=======
         long totalnblocks = encoded.getLong(104, ByteOrder.LITTLE_ENDIAN);
->>>>>>> 74ff78a5
 //        long totalnmains = BytesUtils.bytesToLong(encoded, 120, true);
         long totalnmains = encoded.getLong(120, ByteOrder.LITTLE_ENDIAN);
 //        int totalnhosts = BytesUtils.bytesToInt(encoded, 132, true);
