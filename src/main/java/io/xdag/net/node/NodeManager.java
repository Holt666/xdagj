--- conflicted
+++ resolved
@@ -31,18 +31,10 @@
 import io.xdag.Kernel;
 import io.xdag.config.Config;
 import io.xdag.net.Channel;
-<<<<<<< HEAD
-import io.xdag.net.libp2p.discovery.DiscoveryPeer;
-
-import io.xdag.net.XdagClient;
-import io.xdag.net.handler.XdagChannelInitializer;
-import io.xdag.net.libp2p.Libp2pNetwork;
-=======
 import io.xdag.net.XdagClient;
 import io.xdag.net.handler.XdagChannelInitializer;
 import io.xdag.net.libp2p.Libp2pNetwork;
 import io.xdag.net.libp2p.discovery.DiscoveryPeer;
->>>>>>> 74ff78a5
 import io.xdag.net.manager.NetDBManager;
 import io.xdag.net.manager.XdagChannelManager;
 import io.xdag.net.message.NetDB;
@@ -66,11 +58,6 @@
 import javax.annotation.Nonnull;
 import lombok.extern.slf4j.Slf4j;
 
-<<<<<<< HEAD
-import static io.xdag.net.libp2p.Libp2pUtils.discoveryPeerToDailId;
-
-=======
->>>>>>> 74ff78a5
 
 @Slf4j
 public class NodeManager {
@@ -106,13 +93,7 @@
     private ScheduledFuture<?> connectFuture;
     private ScheduledFuture<?> fetchFuture;
     private ScheduledFuture<?> connectlibp2PFuture;
-<<<<<<< HEAD
-    private final Libp2pNetwork libp2pNetwork;
     private Set<Node> hadConnected;
-    private final Node myself;
-=======
-    private Set<Node> hadConnected;
->>>>>>> 74ff78a5
 
     public NodeManager(Kernel kernel) {
         this.kernel = kernel;
@@ -240,15 +221,9 @@
         Set<InetSocketAddress> activeAddress = channelMgr.getActiveAddresses();
         List<DiscoveryPeer> discoveryPeerList =
                 libp2pNetwork.getDiscV5Service().streamKnownPeers().collect(Collectors.toList());
-<<<<<<< HEAD
-        for (DiscoveryPeer p :discoveryPeerList){
-            Node node = new Node(p.getNodeAddress().getHostName(),p.getNodeAddress().getPort());
-            if(!myself.equals(node)&&!activeAddress.contains(p.getNodeAddress())&&!hadConnected.contains(node)){
-=======
         for (DiscoveryPeer p : discoveryPeerList) {
             Node node = new Node(p.getNodeAddress().getHostName(), p.getNodeAddress().getPort());
             if (!myself.equals(node) && !activeAddress.contains(p.getNodeAddress()) && !hadConnected.contains(node)) {
->>>>>>> 74ff78a5
                 kernel.getLibp2pNetwork().dail(discoveryPeerToDailId(p));
                 hadConnected.add(node);
             }
