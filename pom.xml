<?xml version="1.0" encoding="UTF-8"?>
<project xmlns:xsi="http://www.w3.org/2001/XMLSchema-instance"
<<<<<<< HEAD
	xmlns="http://maven.apache.org/POM/4.0.0"
	xsi:schemaLocation="http://maven.apache.org/POM/4.0.0 http://maven.apache.org/xsd/maven-4.0.0.xsd">
	<modelVersion>4.0.0</modelVersion>

	<groupId>io.xdag</groupId>
	<artifactId>xdagj</artifactId>
	<version>0.4.4</version>

	<properties>
		<project.build.sourceEncoding>UTF-8</project.build.sourceEncoding>
		<maven.compiler.encoding>UTF-8</maven.compiler.encoding>
		<java.version>15</java.version>
		<kotlin.version>1.4.20</kotlin.version>
		<maven.compiler.source>15</maven.compiler.source>
		<maven.compiler.target>15</maven.compiler.target>
		<dist.phase>package</dist.phase>
		<dist.base>${project.basedir}/dist</dist.base>
		<!-- netty -->
		<netty.version>4.1.60.Final</netty.version>
	</properties>

	<organization>
		<name>Xdag Foundation</name>
		<url>https://xdag.io</url>
	</organization>

	<licenses>
		<license>
			<name>MIT License</name>
			<url>https://opensource.org/licenses/MIT</url>
			<distribution>repo</distribution>
		</license>
	</licenses>

	<repositories>
		<repository>
			<id>bintray</id>
			<url>https://jcenter.bintray.com</url>
		</repository>
		<repository>
			<id>jitpack.io</id>
			<url>https://jitpack.io</url>
		</repository>
		<repository>
			<id>consensys-maven</id>
			<url>https://artifacts.consensys.net/public/maven/maven/</url>
			<releases>
				<enabled>true</enabled>
				<updatePolicy>always</updatePolicy>
			</releases>
			<snapshots>
				<enabled>true</enabled>
				<updatePolicy>always</updatePolicy>
			</snapshots>
		</repository>
		<repository>
			<id>jvm-libp2p</id>
			<url>https://dl.cloudsmith.io/public/libp2p/jvm-libp2p/maven/</url>
		</repository>
	</repositories>

	<pluginRepositories>
		<pluginRepository>
			<id>bintray</id>
			<url>https://jcenter.bintray.com</url>
		</pluginRepository>
	</pluginRepositories>

	<build>
		<plugins>
			<!-- compile -->
			<plugin>
				<groupId>org.apache.maven.plugins</groupId>
				<artifactId>maven-compiler-plugin</artifactId>
				<version>3.8.1</version>
				<configuration>
					<source>${maven.compiler.source}</source>
					<target>${maven.compiler.target}</target>
					<skip>false</skip>
=======
        xmlns="http://maven.apache.org/POM/4.0.0"
        xsi:schemaLocation="http://maven.apache.org/POM/4.0.0 http://maven.apache.org/xsd/maven-4.0.0.xsd">
    <modelVersion>4.0.0</modelVersion>

    <groupId>io.xdag</groupId>
    <artifactId>xdagj</artifactId>
    <version>0.4.4</version>

    <properties>
        <project.build.sourceEncoding>UTF-8</project.build.sourceEncoding>
        <maven.compiler.encoding>UTF-8</maven.compiler.encoding>
        <java.version>15</java.version>
        <kotlin.version>1.4.20</kotlin.version>
        <maven.compiler.source>15</maven.compiler.source>
        <maven.compiler.target>15</maven.compiler.target>
        <dist.phase>package</dist.phase>
        <dist.base>${project.basedir}/dist</dist.base>
        <!-- netty -->
        <netty.version>4.1.60.Final</netty.version>
    </properties>

    <organization>
        <name>Xdag Foundation</name>
        <url>https://xdag.io</url>
    </organization>

    <licenses>
        <license>
            <name>MIT License</name>
            <url>https://opensource.org/licenses/MIT</url>
            <distribution>repo</distribution>
        </license>
    </licenses>

    <repositories>
        <repository>
            <id>bintray</id>
            <url>https://jcenter.bintray.com</url>
        </repository>
        <repository>
            <id>jitpack.io</id>
            <url>https://jitpack.io</url>
        </repository>
        <repository>
            <id>consensys-maven</id>
            <url>https://artifacts.consensys.net/public/maven/maven/</url>
            <releases>
                <enabled>true</enabled>
                <updatePolicy>always</updatePolicy>
            </releases>
            <snapshots>
                <enabled>true</enabled>
                <updatePolicy>always</updatePolicy>
            </snapshots>
        </repository>
        <repository>
            <id>jvm-libp2p</id>
            <url>https://dl.cloudsmith.io/public/libp2p/jvm-libp2p/maven/</url>
        </repository>
    </repositories>

    <pluginRepositories>
        <pluginRepository>
            <id>bintray</id>
            <url>https://jcenter.bintray.com</url>
        </pluginRepository>
    </pluginRepositories>

    <build>
        <plugins>
            <!-- compile -->
            <plugin>
                <groupId>org.apache.maven.plugins</groupId>
                <artifactId>maven-compiler-plugin</artifactId>
                <version>3.8.1</version>
                <configuration>
                    <source>${maven.compiler.source}</source>
                    <target>${maven.compiler.target}</target>
                    <skip>false</skip>
>>>>>>> 74ff78a5
                    <compilerArgs>
                        <arg>--enable-preview</arg>
                    </compilerArgs>
                </configuration>
            </plugin>

            <!-- testing -->
            <plugin>
                <groupId>org.apache.maven.plugins</groupId>
                <artifactId>maven-surefire-plugin</artifactId>
                <version>2.22.2</version>
                <configuration>
                    <argLine>--enable-preview -Xmx1024m</argLine>
                </configuration>
            </plugin>

            <!-- build fat jar -->
            <plugin>
                <groupId>org.apache.maven.plugins</groupId>
                <artifactId>maven-jar-plugin</artifactId>
                <version>3.2.0</version>
                <configuration>
                    <archive>
                        <index>true</index>
                        <manifestEntries>
                            <Main-Class>io.xdag.Bootstrap</Main-Class>
                            <X-Compile-Source-JDK>${maven.compiler.source}</X-Compile-Source-JDK>
                            <X-Compile-Target-JDK>${maven.compiler.target}</X-Compile-Target-JDK>
                        </manifestEntries>
                    </archive>
                </configuration>
            </plugin>

            <!-- license header check -->
            <plugin>
                <groupId>com.mycila</groupId>
                <artifactId>license-maven-plugin</artifactId>
                <version>4.0.rc1</version>
                <configuration>
                    <licenseSets>
                        <licenseSet>
                            <header>LICENSE</header>
                            <includes>
                                <include>src/main/**/*.java</include>
                                <include>src/test/**/*.java</include>
                            </includes>
                        </licenseSet>
                    </licenseSets>
                    <properties>
                        <owner>Mycila</owner>
                        <email>mathieu.carbou@gmail.com</email>
                    </properties>
                </configuration>
                <executions>
                    <execution>
                        <goals>
                            <goal>check</goal>
                        </goals>
                    </execution>
                </executions>
            </plugin>
            <plugin>
                <groupId>org.apache.maven.plugins</groupId>
                <artifactId>maven-shade-plugin</artifactId>
                <version>3.2.3</version>
                <executions>
                    <execution>
                        <phase>package</phase>
                        <goals>
                            <goal>shade</goal>
                        </goals>
                        <configuration>
                            <filters>
                                <filter>
                                    <artifact>*:*</artifact>
                                    <excludes>
                                        <exclude>junit:junit</exclude>
                                        <exclude>netdb-testnet.txt</exclude>
                                        <exclude>netdb-white-testnet.txt</exclude>
                                        <exclude>*.config</exclude>
                                        <exclude>module-info.class</exclude>
                                        <exclude>META-INF/versions/9/*.class</exclude>
                                        <exclude>META-INF/DISCLAIMER</exclude>
                                        <exclude>META-INF/NOTICE</exclude>
                                        <exclude>META-INF/NOTICE.txt</exclude>
                                        <exclude>META-INF/NOTICE.md</exclude>
                                        <exclude>META-INF/LICENSE</exclude>
                                        <exclude>META-INF/LICENSE.txt</exclude>
                                        <exclude>META-INF/LICENSE.md</exclude>
                                        <exclude>META-INF/DEPENDENCIES</exclude>
                                        <exclude>META-INF/AL2.0</exclude>
                                        <exclude>META-INF/LGPL2.1</exclude>
                                        <exclude>META-INF/*.MF</exclude>
                                        <exclude>META-INF/*.SF</exclude>
                                        <exclude>META-INF/*.SF</exclude>
                                        <exclude>META-INF/*.DSA</exclude>
                                        <exclude>META-INF/*.RSA</exclude>
                                    </excludes>
                                </filter>
                            </filters>
                            <shadedArtifactAttached>true</shadedArtifactAttached>
                            <shadedClassifierName>shaded</shadedClassifierName>
                            <transformers>
                                <transformer
                                        implementation="org.apache.maven.plugins.shade.resource.DontIncludeResourceTransformer">
                                    <resource>.SF</resource>
                                    <resource>NOTICE</resource>
                                    <resource>AL2.0</resource>
                                    <resource>LGPL2.1</resource>
                                    <resource>LICENSE.txt</resource>
                                    <resource>NOTICE.txt</resource>
                                </transformer>
                                <transformer
                                        implementation="org.apache.maven.plugins.shade.resource.IncludeResourceTransformer">
                                    <resource>LICENSE</resource>
                                    <resource>en-mnemonic-word-list.txt</resource>
                                </transformer>
                                <transformer
                                        implementation="org.apache.maven.plugins.shade.resource.ManifestResourceTransformer">
                                    <manifestEntries>
                                        <Main-Class>io.xdag.Bootstrap</Main-Class>
                                        <X-Compile-Source-JDK>${maven.compiler.source}
                                        </X-Compile-Source-JDK>
                                        <X-Compile-Target-JDK>${maven.compiler.target}
                                        </X-Compile-Target-JDK>
                                        <Multi-Release>true</Multi-Release>
                                    </manifestEntries>
                                </transformer>
                            </transformers>
                        </configuration>
                    </execution>
                </executions>
            </plugin>

            <!-- prepare distribution -->
            <plugin>
                <groupId>org.apache.maven.plugins</groupId>
                <artifactId>maven-antrun-plugin</artifactId>
                <version>1.8</version>
                <executions>
                    <execution>
                        <id>package</id>
                        <phase>generate-resources</phase>
                        <goals>
                            <goal>run</goal>
                        </goals>
                    </execution>
                    <execution>
                        <id>dist</id>
                        <phase>${dist.phase}</phase>
                        <configuration>
                            <target>
                                <!-- windows build -->
                                <copy file="${project.basedir}/target/xdagj-${project.version}-shaded.jar"
                                        tofile="${dist.base}/windows/xdagj-${project.version}-shaded.jar"/>
                                <copy file="src/main/resources/log4j2.xml"
                                        tofile="${dist.base}/windows/log4j2.xml"/>
                                <copy file="src/main/resources/xdag-mainnet.config"
                                        tofile="${dist.base}/windows/xdag-mainnet.config"/>
                                <copy file="src/main/resources/xdag-testnet.config"
                                        tofile="${dist.base}/windows/xdag-testnet.config"/>
                                <copy file="${project.basedir}/script/xdag.bat"
                                        tofile="${dist.base}/windows/xdag.bat"/>
                                <zip basedir="${dist.base}/windows/"
                                        destfile="${dist.base}/xdagj-windows.zip"/>
                                <delete dir="${dist.base}/windows/" includeemptydirs="true"/>

                                <!-- linux build (executable jar) -->
                                <copy file="${project.basedir}/target/xdagj-${project.version}-shaded.jar"
                                        tofile="${dist.base}/linux/xdagj-${project.version}-shaded.jar"/>
                                <copy file="src/main/resources/log4j2.xml"
                                        tofile="${dist.base}/linux/log4j2.xml"/>
                                <copy file="src/main/resources/xdag-mainnet.config"
                                        tofile="${dist.base}/linux/xdag-mainnet.config"/>
                                <copy file="src/main/resources/xdag-testnet.config"
                                        tofile="${dist.base}/linux/xdag-testnet.config"/>
                                <copy file="${project.basedir}/script/xdag.sh"
                                        tofile="${dist.base}/linux/xdag.sh"/>
                                <chmod file="${dist.base}/linux/xdag.sh" perm="755"/>
                                <zip basedir="${dist.base}/linux/"
                                        destfile="${dist.base}/xdagj-linux.zip"/>
                                <delete dir="${dist.base}/linux/" includeemptydirs="true"/>

                                <!-- macos build -->
                                <copy file="${project.basedir}/target/xdagj-${project.version}-shaded.jar"
                                        tofile="${dist.base}/macos/xdagj-${project.version}-shaded.jar"/>
                                <copy file="src/main/resources/log4j2.xml"
                                        tofile="${dist.base}/macos/log4j2.xml"/>
                                <copy file="src/main/resources/xdag-mainnet.config"
                                        tofile="${dist.base}/macos/xdag-mainnet.config"/>
                                <copy file="src/main/resources/xdag-testnet.config"
                                        tofile="${dist.base}/macos/xdag-testnet.config"/>
                                <copy file="${project.basedir}/script/xdag.sh"
                                        tofile="${dist.base}/macos/xdag.sh"/>
                                <chmod file="${dist.base}/macos/xdag.sh" perm="755"/>
                                <zip basedir="${dist.base}/macos/"
                                        destfile="${dist.base}/xdagj-macos.zip"/>
                                <delete dir="${dist.base}/macos/" includeemptydirs="true"/>
                            </target>
                        </configuration>
                        <goals>
                            <goal>run</goal>
                        </goals>
                    </execution>
                </executions>
            </plugin>

            <!-- clean -->
            <plugin>
                <groupId>org.apache.maven.plugins</groupId>
                <artifactId>maven-clean-plugin</artifactId>
                <version>3.1.0</version>
                <configuration>
                    <filesets>
                        <fileset>
                            <directory>${dist.base}</directory>
                        </fileset>
                    </filesets>
                </configuration>
            </plugin>
        </plugins>
    </build>

    <dependencies>
        <dependency>
            <groupId>fr.acinq.bitcoin</groupId>
            <artifactId>secp256k1-jni</artifactId>
            <version>1.3</version>
        </dependency>

        <dependency>
            <groupId>org.jetbrains</groupId>
            <artifactId>annotations</artifactId>
            <version>16.0.1</version>
        </dependency>

        <!-- Logging framework -->
        <dependency>
            <groupId>org.apache.logging.log4j</groupId>
            <artifactId>log4j-api</artifactId>
            <version>2.13.3</version>
        </dependency>

        <dependency>
            <groupId>org.apache.logging.log4j</groupId>
            <artifactId>log4j-core</artifactId>
            <version>2.13.3</version>
        </dependency>

        <dependency>
            <groupId>org.apache.logging.log4j</groupId>
            <artifactId>log4j-slf4j-impl</artifactId>
            <version>2.13.3</version>
        </dependency>

        <!-- Apache Commons -->
        <dependency>
            <groupId>org.apache.commons</groupId>
            <artifactId>commons-lang3</artifactId>
            <version>3.11</version>
        </dependency>

        <dependency>
            <groupId>org.apache.commons</groupId>
            <artifactId>commons-collections4</artifactId>
            <version>4.4</version>
        </dependency>

        <dependency>
            <groupId>commons-codec</groupId>
            <artifactId>commons-codec</artifactId>
            <version>1.15</version>
        </dependency>

        <dependency>
            <groupId>commons-io</groupId>
            <artifactId>commons-io</artifactId>
            <version>2.8.0</version>
        </dependency>

        <dependency>
            <groupId>commons-cli</groupId>
            <artifactId>commons-cli</artifactId>
            <version>1.4</version>
        </dependency>

        <dependency>
            <groupId>com.google.guava</groupId>
            <artifactId>guava</artifactId>
            <version>29.0-jre</version>
            <exclusions>
                <exclusion>
                    <groupId>com.google.errorprone</groupId>
                    <artifactId>error_prone_annotations</artifactId>
                </exclusion>
                <exclusion>
                    <groupId>org.checkerframework</groupId>
                    <artifactId>checker-qual</artifactId>
                </exclusion>
                <exclusion>
                    <groupId>com.google.guava</groupId>
                    <artifactId>listenablefuture</artifactId>
                </exclusion>
            </exclusions>
        </dependency>

        <dependency>
            <groupId>com.esotericsoftware</groupId>
            <artifactId>kryo</artifactId>
            <version>5.1.1</version>
        </dependency>

        <dependency>
            <groupId>org.projectlombok</groupId>
            <artifactId>lombok</artifactId>
            <version>1.18.16</version>
            <scope>provided</scope>
        </dependency>

        <dependency>
            <groupId>io.netty</groupId>
            <artifactId>netty-all</artifactId>
            <version>${netty.version}</version>
        </dependency>

        <dependency>
            <groupId>com.data-artisans</groupId>
            <artifactId>frocksdbjni</artifactId>
            <version>5.17.2-artisans-2.0</version>
        </dependency>

        <dependency>
            <groupId>org.jetbrains.kotlin</groupId>
            <artifactId>kotlin-stdlib</artifactId>
            <version>${kotlin.version}</version>
            <exclusions>
                <exclusion>
                    <artifactId>annotations</artifactId>
                    <groupId>org.jetbrains</groupId>
                </exclusion>
            </exclusions>
        </dependency>

        <dependency>
            <groupId>io.libp2p</groupId>
            <artifactId>jvm-libp2p-minimal</artifactId>
            <version>0.8.2-RELEASE</version>
            <exclusions>
                <exclusion>
                    <groupId>org.jetbrains</groupId>
                    <artifactId>annotations</artifactId>
                </exclusion>
                <exclusion>
                    <groupId>io.netty</groupId>
                    <artifactId>netty-all</artifactId>
                </exclusion>
                <exclusion>
                    <groupId>org.bouncycastle</groupId>
                    <artifactId>bcpkix-jdk15on</artifactId>
                </exclusion>
                <exclusion>
                    <groupId>org.bouncycastle</groupId>
                    <artifactId>bcprov-jdk15on</artifactId>
                </exclusion>
                <exclusion>
                    <groupId>com.google.guava</groupId>
                    <artifactId>guava</artifactId>
                </exclusion>
                <exclusion>
                    <groupId>org.apache.logging.log4j</groupId>
                    <artifactId>log4j-core</artifactId>
                </exclusion>
                <exclusion>
                    <groupId>commons-codec</groupId>
                    <artifactId>commons-codec</artifactId>
                </exclusion>
                <exclusion>
                    <groupId>org.apache.logging.log4j</groupId>
                    <artifactId>log4j-api</artifactId>
                </exclusion>
                <exclusion>
                    <artifactId>kotlin-stdlib</artifactId>
                    <groupId>org.jetbrains.kotlin</groupId>
                </exclusion>
                <exclusion>
                    <artifactId>kotlin-stdlib-common</artifactId>
                    <groupId>org.jetbrains.kotlin</groupId>
                </exclusion>
            </exclusions>
        </dependency>

        <dependency>
            <groupId>com.github.ben-manes.caffeine</groupId>
            <artifactId>caffeine</artifactId>
            <version>2.8.6</version>
        </dependency>

        <dependency>
            <groupId>org.jline</groupId>
            <artifactId>jline</artifactId>
            <version>3.16.0</version>
        </dependency>

        <dependency>
            <groupId>org.jupnp</groupId>
            <artifactId>org.jupnp.support</artifactId>
            <version>2.5.2</version>
        </dependency>

        <dependency>
            <groupId>org.jupnp</groupId>
            <artifactId>org.jupnp</artifactId>
            <version>2.5.2</version>
        </dependency>

        <dependency>
            <groupId>junit</groupId>
            <artifactId>junit</artifactId>
            <version>4.13.2</version>
            <scope>test</scope>
        </dependency>

        <dependency>
            <groupId>com.squareup.okhttp3</groupId>
            <artifactId>okhttp</artifactId>
            <version>4.8.1</version>
            <exclusions>
                <exclusion>
                    <artifactId>annotations</artifactId>
                    <groupId>org.jetbrains</groupId>
                </exclusion>
                <exclusion>
                    <artifactId>kotlin-stdlib</artifactId>
                    <groupId>org.jetbrains.kotlin</groupId>
                </exclusion>
                <exclusion>
                    <artifactId>kotlin-stdlib-common</artifactId>
                    <groupId>org.jetbrains.kotlin</groupId>
                </exclusion>
            </exclusions>
        </dependency>

        <dependency>
            <groupId>org.mockito</groupId>
            <artifactId>mockito-core</artifactId>
            <version>3.3.3</version>
            <scope>test</scope>
            <exclusions>
                <exclusion>
                    <groupId>org.objenesis</groupId>
                    <artifactId>objenesis</artifactId>
                </exclusion>
            </exclusions>
        </dependency>

        <dependency>
            <groupId>com.github.stefanbirkner</groupId>
            <artifactId>system-rules</artifactId>
            <version>1.19.0</version>
            <scope>test</scope>
            <exclusions>
                <exclusion>
                    <groupId>junit</groupId>
                    <artifactId>junit-dep</artifactId>
                </exclusion>
            </exclusions>
        </dependency>

        <dependency>
            <groupId>org.assertj</groupId>
            <artifactId>assertj-core</artifactId>
            <version>3.19.0</version>
            <scope>test</scope>
        </dependency>

        <dependency>
            <groupId>cn.hutool</groupId>
            <artifactId>hutool-all</artifactId>
            <version>5.4.4</version>
        </dependency>

        <dependency>
            <groupId>org.apache.tuweni</groupId>
            <artifactId>bytes</artifactId>
            <version>1.3.0</version>
            <exclusions>
                <exclusion>
                    <groupId>com.google.guava</groupId>
                    <artifactId>guava</artifactId>
                </exclusion>
            </exclusions>
        </dependency>

        <dependency>
            <groupId>org.apache.tuweni</groupId>
            <artifactId>units</artifactId>
            <version>1.3.0</version>
        </dependency>

        <dependency>
            <groupId>org.bouncycastle</groupId>
            <artifactId>bcprov-jdk15on</artifactId>
            <version>1.68</version>
        </dependency>

        <dependency>
            <groupId>org.bouncycastle</groupId>
            <artifactId>bcpkix-jdk15on</artifactId>
            <version>1.68</version>
        </dependency>

        <dependency>
            <groupId>io.vertx</groupId>
            <artifactId>vertx-core</artifactId>
            <version>3.8.0</version>
            <exclusions>
                <exclusion>
                    <groupId>io.netty</groupId>
                    <artifactId>netty-common</artifactId>
                </exclusion>
                <exclusion>
                    <groupId>io.netty</groupId>
                    <artifactId>netty-buffer</artifactId>
                </exclusion>
                <exclusion>
                    <groupId>io.netty</groupId>
                    <artifactId>netty-transport</artifactId>
                </exclusion>
                <exclusion>
                    <groupId>io.netty</groupId>
                    <artifactId>netty-handler</artifactId>
                </exclusion>
                <exclusion>
                    <groupId>io.netty</groupId>
                    <artifactId>netty-handler-proxy</artifactId>
                </exclusion>
                <exclusion>
                    <groupId>io.netty</groupId>
                    <artifactId>netty-codec-http</artifactId>
                </exclusion>
                <exclusion>
                    <groupId>io.netty</groupId>
                    <artifactId>netty-codec-http2</artifactId>
                </exclusion>
                <exclusion>
                    <groupId>io.netty</groupId>
                    <artifactId>netty-resolver</artifactId>
                </exclusion>
                <exclusion>
                    <groupId>io.netty</groupId>
                    <artifactId>netty-resolver-dns</artifactId>
                </exclusion>
                <exclusion>
                    <groupId>io.netty</groupId>
                    <artifactId>netty-codec-haproxy</artifactId>
                </exclusion>
                <exclusion>
                    <groupId>io.netty</groupId>
                    <artifactId>netty-codec-haproxy</artifactId>
                </exclusion>
                <exclusion>
                    <groupId>io.netty</groupId>
                    <artifactId>netty-transport-native-epoll</artifactId>
                </exclusion>
                <exclusion>
                    <groupId>io.netty</groupId>
                    <artifactId>netty-transport-native-kqueue</artifactId>
                </exclusion>
                <exclusion>
                    <groupId>com.fasterxml.jackson.core</groupId>
                    <artifactId>jackson-core</artifactId>
                </exclusion>
                <exclusion>
                    <artifactId>jackson-databind</artifactId>
                    <groupId>com.fasterxml.jackson.core</groupId>
                </exclusion>
            </exclusions>
        </dependency>

        <dependency>
            <groupId>com.fasterxml.jackson.core</groupId>
            <artifactId>jackson-databind</artifactId>
            <version>2.12.2</version>
        </dependency>

        <dependency>
            <groupId>com.fasterxml.jackson.core</groupId>
            <artifactId>jackson-core</artifactId>
            <version>2.12.2</version>
        </dependency>

        <dependency>
            <groupId>com.fasterxml.jackson.core</groupId>
            <artifactId>jackson-annotations</artifactId>
            <version>2.12.2</version>
        </dependency>

        <dependency>
            <groupId>tech.pegasys.discovery</groupId>
            <artifactId>discovery</artifactId>
            <version>0.4.6</version>
            <exclusions>
                <exclusion>
                    <artifactId>log4j-api</artifactId>
                    <groupId>org.apache.logging.log4j</groupId>
                </exclusion>
                <exclusion>
                    <artifactId>log4j-core</artifactId>
                    <groupId>org.apache.logging.log4j</groupId>
                </exclusion>
                <exclusion>
                    <artifactId>netty-all</artifactId>
                    <groupId>io.netty</groupId>
                </exclusion>
                <exclusion>
                    <artifactId>guava</artifactId>
                    <groupId>com.google.guava</groupId>
                </exclusion>
                <exclusion>
                    <artifactId>bcprov-jdk15on</artifactId>
                    <groupId>org.bouncycastle</groupId>
                </exclusion>
                <exclusion>
                    <artifactId>jackson-databind</artifactId>
                    <groupId>com.fasterxml.jackson.core</groupId>
                </exclusion>
                <exclusion>
                    <artifactId>logging-interceptor</artifactId>
                    <groupId>com.squareup.okhttp3</groupId>
                </exclusion>
                <exclusion>
                    <artifactId>okhttp</artifactId>
                    <groupId>com.squareup.okhttp3</groupId>
                </exclusion>
                <exclusion>
                    <artifactId>jackson-core</artifactId>
                    <groupId>com.fasterxml.jackson.core</groupId>
                </exclusion>
                <exclusion>
                    <artifactId>jffi</artifactId>
                    <groupId>com.github.jnr</groupId>
                </exclusion>
                <exclusion>
                    <artifactId>jnr-constants</artifactId>
                    <groupId>com.github.jnr</groupId>
                </exclusion>
                <exclusion>
                    <artifactId>jnr-ffi</artifactId>
                    <groupId>com.github.jnr</groupId>
                </exclusion>
            </exclusions>
        </dependency>

        <!-- https://mvnrepository.com/artifact/com.github.briandilley.jsonrpc4j/jsonrpc4j -->
        <dependency>
            <groupId>com.github.briandilley.jsonrpc4j</groupId>
            <artifactId>jsonrpc4j</artifactId>
            <version>1.6</version>
            <exclusions>
                <exclusion>
                    <artifactId>slf4j-api</artifactId>
                    <groupId>org.slf4j</groupId>
                </exclusion>
                <exclusion>
                    <artifactId>commons-codec</artifactId>
                    <groupId>commons-codec</groupId>
                </exclusion>
                <exclusion>
                    <artifactId>jackson-databind</artifactId>
                    <groupId>com.fasterxml.jackson.core</groupId>
                </exclusion>
                <exclusion>
                    <artifactId>jackson-core</artifactId>
                    <groupId>com.fasterxml.jackson.core</groupId>
                </exclusion>
                <exclusion>
                    <artifactId>jackson-annotations</artifactId>
                    <groupId>com.fasterxml.jackson.core</groupId>
                </exclusion>
            </exclusions>
        </dependency>
        <dependency>
            <groupId>com.sun.xml.ws</groupId>
            <artifactId>jaxws-ri</artifactId>
            <version>2.3.0</version>
            <type>pom</type>
            <exclusions>
                <exclusion>
                    <artifactId>stax-ex</artifactId>
                    <groupId>org.jvnet.staxex</groupId>
                </exclusion>
                <exclusion>
                    <artifactId>jaxb-api</artifactId>
                    <groupId>javax.xml.bind</groupId>
                </exclusion>
                <exclusion>
                    <artifactId>jaxws-eclipselink-plugin</artifactId>
                    <groupId>com.sun.xml.ws</groupId>
                </exclusion>
                <exclusion>
                    <artifactId>sdo-eclipselink-plugin</artifactId>
                    <groupId>com.sun.xml.ws</groupId>
                </exclusion>
            </exclusions>
        </dependency>

        <!--config-->
        <!-- https://mvnrepository.com/artifact/com.typesafe/config -->
        <dependency>
            <groupId>com.typesafe</groupId>
            <artifactId>config</artifactId>
            <version>1.4.1</version>
        </dependency>

        <!-- https://mvnrepository.com/artifact/org.lmdbjava/lmdbjava -->
        <dependency>
            <groupId>org.lmdbjava</groupId>
            <artifactId>lmdbjava</artifactId>
            <version>0.8.1</version>
        </dependency>
        <!-- https://mvnrepository.com/artifact/org.agrona/agrona -->
        <dependency>
            <groupId>org.agrona</groupId>
            <artifactId>agrona</artifactId>
            <version>1.10.0</version>
        </dependency>

        <!-- https://mvnrepository.com/artifact/org.xerial.snappy/snappy-java -->
        <dependency>
            <groupId>org.xerial.snappy</groupId>
            <artifactId>snappy-java</artifactId>
            <version>1.1.8.4</version>
        </dependency>


    </dependencies>

    <profiles>
        <profile>
            <id>src-build</id>
            <activation>
                <activeByDefault>false</activeByDefault>
            </activation>
            <properties>
                <skip.git.info>true</skip.git.info>
                <git.commit.id.abbrev>local</git.commit.id.abbrev>
            </properties>
        </profile>
    </profiles>

</project><|MERGE_RESOLUTION|>--- conflicted
+++ resolved
@@ -1,86 +1,5 @@
 <?xml version="1.0" encoding="UTF-8"?>
 <project xmlns:xsi="http://www.w3.org/2001/XMLSchema-instance"
-<<<<<<< HEAD
-	xmlns="http://maven.apache.org/POM/4.0.0"
-	xsi:schemaLocation="http://maven.apache.org/POM/4.0.0 http://maven.apache.org/xsd/maven-4.0.0.xsd">
-	<modelVersion>4.0.0</modelVersion>
-
-	<groupId>io.xdag</groupId>
-	<artifactId>xdagj</artifactId>
-	<version>0.4.4</version>
-
-	<properties>
-		<project.build.sourceEncoding>UTF-8</project.build.sourceEncoding>
-		<maven.compiler.encoding>UTF-8</maven.compiler.encoding>
-		<java.version>15</java.version>
-		<kotlin.version>1.4.20</kotlin.version>
-		<maven.compiler.source>15</maven.compiler.source>
-		<maven.compiler.target>15</maven.compiler.target>
-		<dist.phase>package</dist.phase>
-		<dist.base>${project.basedir}/dist</dist.base>
-		<!-- netty -->
-		<netty.version>4.1.60.Final</netty.version>
-	</properties>
-
-	<organization>
-		<name>Xdag Foundation</name>
-		<url>https://xdag.io</url>
-	</organization>
-
-	<licenses>
-		<license>
-			<name>MIT License</name>
-			<url>https://opensource.org/licenses/MIT</url>
-			<distribution>repo</distribution>
-		</license>
-	</licenses>
-
-	<repositories>
-		<repository>
-			<id>bintray</id>
-			<url>https://jcenter.bintray.com</url>
-		</repository>
-		<repository>
-			<id>jitpack.io</id>
-			<url>https://jitpack.io</url>
-		</repository>
-		<repository>
-			<id>consensys-maven</id>
-			<url>https://artifacts.consensys.net/public/maven/maven/</url>
-			<releases>
-				<enabled>true</enabled>
-				<updatePolicy>always</updatePolicy>
-			</releases>
-			<snapshots>
-				<enabled>true</enabled>
-				<updatePolicy>always</updatePolicy>
-			</snapshots>
-		</repository>
-		<repository>
-			<id>jvm-libp2p</id>
-			<url>https://dl.cloudsmith.io/public/libp2p/jvm-libp2p/maven/</url>
-		</repository>
-	</repositories>
-
-	<pluginRepositories>
-		<pluginRepository>
-			<id>bintray</id>
-			<url>https://jcenter.bintray.com</url>
-		</pluginRepository>
-	</pluginRepositories>
-
-	<build>
-		<plugins>
-			<!-- compile -->
-			<plugin>
-				<groupId>org.apache.maven.plugins</groupId>
-				<artifactId>maven-compiler-plugin</artifactId>
-				<version>3.8.1</version>
-				<configuration>
-					<source>${maven.compiler.source}</source>
-					<target>${maven.compiler.target}</target>
-					<skip>false</skip>
-=======
         xmlns="http://maven.apache.org/POM/4.0.0"
         xsi:schemaLocation="http://maven.apache.org/POM/4.0.0 http://maven.apache.org/xsd/maven-4.0.0.xsd">
     <modelVersion>4.0.0</modelVersion>
@@ -160,7 +79,6 @@
                     <source>${maven.compiler.source}</source>
                     <target>${maven.compiler.target}</target>
                     <skip>false</skip>
->>>>>>> 74ff78a5
                     <compilerArgs>
                         <arg>--enable-preview</arg>
                     </compilerArgs>
