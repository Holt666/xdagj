--- conflicted
+++ resolved
@@ -7,20 +7,16 @@
 
 #for idea
 xdagj.iml
-testnet
 .idea
 logs
 
 
 #for project
+testnet
 xdagj.jar
 testnet
-<<<<<<< HEAD
-xdagj.jar
-=======
 target
 logs
 
 #for macos
->>>>>>> 22f1c051
 .DS_Store